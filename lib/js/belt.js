'use strict';


var Id = 0;

var $$Array = 0;

var SortArray = 0;

var MutableQueue = 0;

var MutableStack = 0;

var List = 0;

var Range = 0;

var $$Set = 0;

var $$Map = 0;

var MutableSet = 0;

var MutableMap = 0;

var HashSet = 0;

var HashMap = 0;

<<<<<<< HEAD
var Either = 0;
=======
var Option = 0;
>>>>>>> 234bc0f8

exports.Id = Id;
exports.$$Array = $$Array;
exports.SortArray = SortArray;
exports.MutableQueue = MutableQueue;
exports.MutableStack = MutableStack;
exports.List = List;
exports.Range = Range;
exports.$$Set = $$Set;
exports.$$Map = $$Map;
exports.MutableSet = MutableSet;
exports.MutableMap = MutableMap;
exports.HashSet = HashSet;
exports.HashMap = HashMap;
<<<<<<< HEAD
exports.Either = Either;
=======
exports.Option = Option;
>>>>>>> 234bc0f8
/* No side effect */<|MERGE_RESOLUTION|>--- conflicted
+++ resolved
@@ -27,11 +27,9 @@
 
 var HashMap = 0;
 
-<<<<<<< HEAD
-var Either = 0;
-=======
 var Option = 0;
->>>>>>> 234bc0f8
+
+var Result = 0;
 
 exports.Id = Id;
 exports.$$Array = $$Array;
@@ -46,9 +44,6 @@
 exports.MutableMap = MutableMap;
 exports.HashSet = HashSet;
 exports.HashMap = HashMap;
-<<<<<<< HEAD
-exports.Either = Either;
-=======
 exports.Option = Option;
->>>>>>> 234bc0f8
+exports.Result = Result;
 /* No side effect */