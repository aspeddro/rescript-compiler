--- conflicted
+++ resolved
@@ -627,21 +627,10 @@
                   return comment(strm__);
                 }
               }
-<<<<<<< HEAD
-              throw new Error(Stream.Failure, {
-                        cause: {
-                          RE_EXN_ID: Stream.Failure
-                        }
-                      });
-          case 41 :
-              Stream.junk(strm__);
-              continue ;
-=======
               throw {
                     RE_EXN_ID: Stream.Failure,
                     Error: new Error()
                   };
->>>>>>> c7b3dced
           case 42 :
               Stream.junk(strm__);
               while(true) {
