name: CI

on:
  push:
    branches: [master, 11.0_release]
    # See https://docs.github.com/en/actions/using-workflows/workflow-syntax-for-github-actions#filter-pattern-cheat-sheet
    tags:
      - "v[0-9]+.[0-9]+.[0-9]+"
      - "v[0-9]+.[0-9]+.[0-9]+-*"

  pull_request:
    branches: [master, 11.0_release]

concurrency:
  group: ci-${{ github.ref }}-1
  # Cancel previous builds for pull requests only.
  cancel-in-progress: ${{ github.event_name == 'pull_request' }}

env:
  OCAMLRUNPARAM: b

jobs:
  # Build statically linked Linux binaries in an Alpine-based Docker container
  # See https://ocamlpro.com/blog/2021_09_02_generating_static_and_portable_executables_with_ocaml
  # for more info.
  # The container already comes with all required tools pre-installed
  # (see https://github.com/rescript-lang/docker-rescript-ci-build/blob/main/Dockerfile).
  static-binaries-linux:
    strategy:
      fail-fast: false
      matrix:
        os: [ubuntu-latest, buildjet-2vcpu-ubuntu-2204-arm]

    runs-on: ${{matrix.os}}

<<<<<<< HEAD
    container:
      image: ghcr.io/rescript-lang/rescript-ci-build:alpine-3.19-ocaml-5.1.1-01

=======
>>>>>>> 52e3d29d
    steps:
      - name: Checkout
        uses: actions/checkout@v4

      - name: Build compiler binaries
        uses: docker://ghcr.io/rescript-lang/rescript-ci-build:alpine-3.19-ocaml-4.14.1-02
        with:
          args: opam exec -- dune build --display quiet --profile static

      - name: Build ninja binary
        uses: docker://ghcr.io/rescript-lang/rescript-ci-build:alpine-3.19-ocaml-4.14.1-02
        with:
          args: sh -c "cd ninja && LDFLAGS=-static python3 configure.py --bootstrap"

      - name: "Upload artifacts"
        uses: actions/upload-artifact@v4
        with:
          name: static-binaries-linux-${{runner.arch}}
          path: |
            _build/install/default/bin
            ninja/ninja

  # The full build including tests does not work on Linux ARM because setup-ocaml fails.
  # Therefore, only upload the binaries from the static build
  upload-linux-arm64-binaries:
    needs:
      - static-binaries-linux

    runs-on: buildjet-2vcpu-ubuntu-2204-arm

    steps:
      - name: Checkout
        uses: actions/checkout@v4

      - name: Download static linux binaries
        if: runner.os == 'Linux'
        uses: actions/download-artifact@v4
        with:
          name: static-binaries-linux-${{ runner.arch }}

      - name: Make static linux binaries executable
        if: runner.os == 'Linux'
        run: |
          chmod +x ninja/ninja
          chmod +x _build/install/default/bin/*

      - name: Use Node.js
        uses: actions/setup-node@v4
        with:
          node-version: 16

      - name: Copy exes to platform bin dirs
        run: node ./scripts/copyExes.js

      - name: Prepare artifact upload
        run: node .github/workflows/get_artifact_info.js

      - name: "Upload artifacts: binaries"
        uses: actions/upload-artifact@v4
        with:
          name: ${{ env.artifact_name }}
          path: ${{ env.artifact_path }}

  build:
    needs: static-binaries-linux

    strategy:
      fail-fast: false
      matrix:
        os: [
            macos-13, # x64
            macos-14, # ARM
            ubuntu-latest,
            windows-latest,
          ]
        ocaml_compiler: [5.1.1]

    runs-on: ${{matrix.os}}

    env:
      DUNE_PROFILE: release

    steps:
      - name: "Windows: Set git to use LF"
        if: runner.os == 'Windows'
        run: |
          git config --global core.autocrlf false
          git config --global core.eol lf

      - name: Checkout
        uses: actions/checkout@v4
        with:
          fetch-depth: 2 # to be able to check for changes in subfolder jscomp/syntax later

      - name: Download static linux binaries
        if: runner.os == 'Linux'
        uses: actions/download-artifact@v4
        with:
          name: static-binaries-linux-${{ runner.arch }}

      - name: Make static linux binaries executable
        if: runner.os == 'Linux'
        run: |
          chmod +x ninja/ninja
          chmod +x _build/install/default/bin/*

      - name: Use OCaml ${{matrix.ocaml_compiler}}
        uses: ocaml/setup-ocaml@v2
        if: matrix.os != 'windows-latest'
        with:
          ocaml-compiler: ${{matrix.ocaml_compiler}}
          opam-pin: false
          opam-depext: false

      - name: Use OCaml ${{matrix.ocaml_compiler}} (Win)
        uses: ocaml/setup-ocaml@v2
        if: matrix.os == 'windows-latest'
        with:
          ocaml-compiler: ocaml-variants.5.1.1+options,ocaml-option-mingw
          opam-pin: false
          opam-depext: false
          opam-repositories: |
            windows-5.0: https://github.com/dra27/opam-repository.git#windows-5.0
            sunset: https://github.com/ocaml-opam/opam-repository-mingw.git#sunset
            default: https://github.com/ocaml/opam-repository.git

      - name: "Install OPAM dependencies"
        run: opam install . --deps-only

      - name: "Build compiler"
        if: runner.os != 'Linux'
        run: opam exec -- dune build --display quiet --profile release

      - name: Use Node.js
        uses: actions/setup-node@v4
        with:
          node-version: 16

      - name: Install npm packages
        run: npm ci --ignore-scripts

      - name: "Windows: Use MSVC for ninja build"
        if: runner.os == 'Windows'
        uses: TheMrMilchmann/setup-msvc-dev@v3
        with:
          arch: x64

      - name: Build ninja
        if: runner.os != 'Linux'
        run: node scripts/buildNinjaBinary.js

      - name: Copy exes to platform bin dirs
        run: node ./scripts/copyExes.js

      - name: "Check if syntax subfolder has changed"
        id: syntax-diff
        shell: bash
        run: |
          if git diff --name-only --exit-code HEAD^ HEAD -- jscomp/syntax; then
            echo "syntax_status=unchanged" >> $GITHUB_ENV
          else
            echo "syntax_status=changed" >> $GITHUB_ENV
          fi

      - name: "Syntax: Run roundtrip tests"
        if: ${{ env.syntax_status == 'changed' && runner.os != 'Windows' }}
        run: opam exec -- make test-syntax-roundtrip

      - name: "Syntax: Run tests (Windows)"
        if: ${{ env.syntax_status == 'changed' && runner.os == 'Windows' }}
        run: opam exec -- make test-syntax

      - name: Build runtime/stdlib
        if: runner.os != 'Windows'
        run: |
          opam exec -- node ./scripts/ninja.js config
          opam exec -- node ./scripts/ninja.js build

      - name: Check for changes in lib folder
        run: git diff --exit-code lib/js lib/es6

      - name: Populate lib/ocaml
        run: ./scripts/prebuilt.js

      - name: Run tests
        if: runner.os != 'Windows'
        run: node scripts/ciTest.js -all

      - name: Run gentype tests
        if: runner.os != 'Windows'
        run: make -C jscomp/gentype_tests/typescript-react-example clean test

      - name: Run tests (Windows)
        if: runner.os == 'Windows'
        run: node scripts/ciTest.js -mocha -theme -format

      # Build the playground compiler on the fastest runner (ubuntu-latest)
      - name: Install JSOO
        if: matrix.os == 'ubuntu-latest'
        run: opam install js_of_ocaml.5.6.0

      - name: Build playground compiler
        if: matrix.os == 'ubuntu-latest'
        run: |
          opam exec -- node packages/playground-bundling/scripts/generate_cmijs.js
          opam exec -- dune build --profile browser
          cp ./_build/default/jscomp/jsoo/jsoo_playground_main.bc.js playground/compiler.js

      - name: Test playground compiler
        if: matrix.os == 'ubuntu-latest'
        run: node playground/playground_test.js

      - name: Upload playground compiler to CDN
        if: ${{ matrix.os == 'ubuntu-latest' && startsWith(github.ref, 'refs/tags/v') }}
        env:
          KEYCDN_USER: ${{ secrets.KEYCDN_USER }}
          KEYCDN_PASSWORD: ${{ secrets.KEYCDN_PASSWORD }}
        run: bash playground/upload_bundle.sh

      - name: Prepare artifact upload
        run: node .github/workflows/get_artifact_info.js

      - name: "Upload artifacts: binaries"
        uses: actions/upload-artifact@v4
        with:
          name: ${{ env.artifact_name }}
          path: ${{ env.artifact_path }}

      - name: "Upload artifacts: lib/ocaml"
        if: runner.os == 'Linux'
        uses: actions/upload-artifact@v4
        with:
          name: lib-ocaml
          path: lib/ocaml

  package:
    needs: build
    runs-on: ubuntu-latest

    steps:
      - name: Checkout
        uses: actions/checkout@v4

      - name: Use Node.js
        uses: actions/setup-node@v4
        with:
          node-version: 16

      - name: NPM install
        run: npm ci --ignore-scripts

      - name: Download artifacts
        uses: actions/download-artifact@v4

      - name: Move artifacts
        run: ./scripts/moveArtifacts.sh

      - name: Check artifact list
        run: node ./scripts/makeArtifactList.js -check

      - name: npm pack (rescript)
        run: npm pack

      - name: Copy JS files to stdlib package
        run: mkdir -p packages/std/lib && cp -R lib/es6 lib/js packages/std/lib

      - name: npm pack (@rescript/std)
        run: npm pack
        working-directory: packages/std

      - name: Prepare package upload
        # For pull requests, pass the correct commit SHA explicitly as GITHUB_SHA points to the wrong commit.
        run: node .github/workflows/prepare_package_upload.js ${{ github.event.pull_request.head.sha }}

      - name: "Upload artifact: npm packages"
        uses: actions/upload-artifact@v4
        with:
          name: npm-packages
          path: |
            rescript-${{ env.rescript_version }}.tgz
            rescript-std-${{ env.rescript_version }}.tgz

    outputs:
      rescript_version: ${{ env.rescript_version }}

  installationTest:
    needs: package
    strategy:
      fail-fast: false
      matrix:
        os: [
            macos-13, # x64
            macos-14, # ARM
            ubuntu-latest,
            buildjet-2vcpu-ubuntu-2204-arm,
            windows-latest,
          ]

    runs-on: ${{matrix.os}}

    steps:
      - name: Checkout
        uses: actions/checkout@v4

      - name: Use Node.js
        uses: actions/setup-node@v4
        with:
          node-version: 16

      - name: Download artifacts
        uses: actions/download-artifact@v4
        with:
          name: npm-packages
          path: packages/test

      - name: Install ReScript package
        run: npm i rescript-${{ needs.package.outputs.rescript_version }}.tgz
        shell: bash
        working-directory: packages/test

      - name: Test installation
        run: npx rescript -h && npx rescript build && cat src/Test.bs.js
        shell: bash
        working-directory: packages/test

  publish:
    needs: [package, installationTest]

    if: startsWith(github.ref, 'refs/tags/v')

    runs-on: ubuntu-latest

    steps:
      - name: Checkout
        uses: actions/checkout@v4

      - name: Use Node.js
        uses: actions/setup-node@v4
        with:
          node-version: 16
          registry-url: https://registry.npmjs.org # Needed to make auth work for publishing

      - name: Download artifacts
        uses: actions/download-artifact@v4
        with:
          name: npm-packages

      - name: Publish packages on npm with tag "ci"
        env:
          NODE_AUTH_TOKEN: ${{ secrets.NPM_ACCESS_TOKEN }}
        run: |
          npm publish rescript-${{ needs.package.outputs.rescript_version }}.tgz --tag ci
          npm publish rescript-std-${{ needs.package.outputs.rescript_version }}.tgz --tag ci

      - name: Update Website Playground
        env:
          NEXT_REVALIDATE_SECRET_TOKEN: ${{ secrets.NEXT_REVALIDATE_SECRET_TOKEN }}
        run: ./playground/website_update_playground.sh
        shell: bash<|MERGE_RESOLUTION|>--- conflicted
+++ resolved
@@ -33,23 +33,17 @@
 
     runs-on: ${{matrix.os}}
 
-<<<<<<< HEAD
-    container:
-      image: ghcr.io/rescript-lang/rescript-ci-build:alpine-3.19-ocaml-5.1.1-01
-
-=======
->>>>>>> 52e3d29d
     steps:
       - name: Checkout
         uses: actions/checkout@v4
 
       - name: Build compiler binaries
-        uses: docker://ghcr.io/rescript-lang/rescript-ci-build:alpine-3.19-ocaml-4.14.1-02
+        uses: docker://ghcr.io/rescript-lang/rescript-ci-build:alpine-3.19-ocaml-5.1.1-01
         with:
           args: opam exec -- dune build --display quiet --profile static
 
       - name: Build ninja binary
-        uses: docker://ghcr.io/rescript-lang/rescript-ci-build:alpine-3.19-ocaml-4.14.1-02
+        uses: docker://ghcr.io/rescript-lang/rescript-ci-build:alpine-3.19-ocaml-5.1.1-01
         with:
           args: sh -c "cd ninja && LDFLAGS=-static python3 configure.py --bootstrap"
 
