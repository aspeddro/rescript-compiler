--- conflicted
+++ resolved
@@ -10,7 +10,6 @@
 > - :house: [Internal]
 > - :nail_care: [Polish]
 
-<<<<<<< HEAD
 # 12.0.0-alpha.1 (Unreleased)
 
 #### :boom: Breaking Change
@@ -27,7 +26,7 @@
 #### :nail_care: Polish
 
 - Make the `--help` arg be prioritized in the CLI, so correctly prints help message and skip other commands. https://github.com/rescript-lang/rescript-compiler/pull/6667
-=======
+
 # 11.1.0-rc.6
 
 #### :rocket: New Feature
@@ -37,7 +36,6 @@
 #### :bug: Bug Fix
 
 - Fix mishandling of uncurried functions in super errors. https://github.com/rescript-lang/rescript-compiler/pull/6694
->>>>>>> 5b2fcfd9
 
 # 11.1.0-rc.5
 
