# Changelog

> **Tags:**
>
> - :boom: [Breaking Change]
> - :eyeglasses: [Spec Compliance]
> - :rocket: [New Feature]
> - :bug: [Bug Fix]
> - :memo: [Documentation]
> - :house: [Internal]
> - :nail_care: [Polish]

<<<<<<< HEAD
# 12.0.0-alpha.1 (Unreleased)

#### :boom: Breaking Change

- `lazy` syntax is no longer supported. If you're using it, use `Lazy` module or `React.lazy_` instead. https://github.com/rescript-lang/rescript-compiler/pull/6342
- Remove handling of attributes with `bs.` prefix (`@bs.as` -> `@as` etc.). https://github.com/rescript-lang/rescript-compiler/pull/6643
- Remove obsolete `@bs.open` feature. https://github.com/rescript-lang/rescript-compiler/pull/6629

#### :house: Internal

- Build with OCaml 5.1.1. https://github.com/rescript-lang/rescript-compiler/pull/6641
=======
# 11.1.0-rc.3

#### :nail_care: Polish

- No parens around tagged template literals. https://github.com/rescript-lang/rescript-compiler/pull/6639
- Allow identifier with modules in tagged template literals (e.g. Pg.sql`select * from ${table} where id = ${id}`). https://github.com/rescript-lang/rescript-compiler/pull/6645

#### :bug: Bug Fix

- Fix compiler crash when reexporting tagged template literal externals. https://github.com/rescript-lang/rescript-compiler/pull/6645
>>>>>>> 52e3d29d

# 11.1.0-rc.2

#### :rocket: New Feature

- Add support for array spread. https://github.com/rescript-lang/rescript-compiler/pull/6608
- Support import attributes (https://github.com/tc39/proposal-import-attributes) in `@module()`. https://github.com/rescript-lang/rescript-compiler/pull/6599
- allow hyphens in jsx tag names (e.g. `<mj-column>`). https://github.com/rescript-lang/rescript-compiler/pull/6609

#### :bug: Bug Fix

- Fix issue with async and newtype in uncurried mode. https://github.com/rescript-lang/rescript-compiler/pull/6601
- Generic JSX transform: Rename expected module name for lowercase JSX to `Elements` from `DOM`. https://github.com/rescript-lang/rescript-compiler/pull/6606
- Generic JSX transform: Set default config params for `jsxConfig`. https://github.com/rescript-lang/rescript-compiler/pull/6606
- Generic JSX transform: Handle namespaced names. https://github.com/rescript-lang/rescript-compiler/pull/6606
- Fix issue with doc comment in recursive module. https://github.com/rescript-lang/rescript-compiler/pull/6613
- Fix issue with Exceptions and Extensible types runtime generation. https://github.com/rescript-lang/rescript-compiler/pull/6570
- Fix inline comment before spread syntax in record. https://github.com/rescript-lang/rescript-compiler/pull/6615

#### :house: Internal

- Use OCaml 4.14.1 (+ Alpine 3.19 container) for CI build. https://github.com/rescript-lang/rescript-compiler/pull/6600

# 11.1.0-rc.1

#### :rocket: New Feature

- Experimental support of tagged template literals, e.g. ```sql`select * from ${table}```. https://github.com/rescript-lang/rescript-compiler/pull/6250
- Experimental support for generic/custom JSX transforms. https://github.com/rescript-lang/rescript-compiler/pull/6565
- `dict` is now a builtin type. https://github.com/rescript-lang/rescript-compiler/pull/6590

#### :bug: Bug Fix

- GenType: distinguish inline records from unary variant cases of object type. https://github.com/rescript-lang/rescript-compiler/pull/6586

# 11.0.1

#### :bug: Bug Fix

- Renamed inline record fields: fix renamed field access in inline records. https://github.com/rescript-lang/rescript-compiler/pull/6551
- Fixed issue with coercions sometimes raising a `Not_found` instead of giving a proper error message. https://github.com/rescript-lang/rescript-compiler/pull/6574
- Fix issue with recursive modules and uncurried. https://github.com/rescript-lang/rescript-compiler/pull/6575

#### :nail_care: Polish

- Improve error message for missing label(s) in function application. https://github.com/rescript-lang/rescript-compiler/pull/6576

# 11.0.0

No changes compared to rc.9.

# 11.0.0-rc.9

#### :rocket: New Feature

- GenType: support `@deriving(accessors)` outputs. https://github.com/rescript-lang/rescript-compiler/pull/6537
- Allow coercing ints and floats to unboxed variants that have a catch-all unboxed int or float case. https://github.com/rescript-lang/rescript-compiler/pull/6540
- Allow tuples in untagged variants. https://github.com/rescript-lang/rescript-compiler/pull/6550

#### :bug: Bug Fix

- GenType: now emits full suffix on JS import path to be compatible with `.res.js`. https://github.com/rescript-lang/rescript-compiler/pull/6541

#### :nail_care: Polish

- Format docstrings. https://github.com/rescript-lang/rescript-compiler/pull/6417
- JSX v4: make automatic mode the default. https://github.com/rescript-lang/rescript-compiler/pull/6552

# 11.0.0-rc.8

#### :rocket: New Feature

- Add support for type coercion for invariant type arguments such as array payloads. https://github.com/rescript-lang/rescript-compiler/pull/6518
- Start treating `rescript` command the same as the `rescript build` command, so now you can do `rescript -w`. https://github.com/rescript-lang/rescript-compiler/pull/6524

#### :bug: Bug Fix

- Fix accidental removal of `Belt.Result.Ok` and `Belt.Result.Error` constructors in rc.5. https://github.com/rescript-lang/rescript-compiler/pull/6514
- Add missing check that the runtime representation of variants matches implementation and interface. https://github.com/rescript-lang/rescript-compiler/pull/6513/files
- GenType: only export types (not values) from module types. https://github.com/rescript-lang/rescript-compiler/pull/6516
- Fix compiler crash with unboxed variant definition with only 1 constructor. https://github.com/rescript-lang/rescript-compiler/pull/6523
- GenType: support mutual recursive types inside modules. https://github.com/rescript-lang/rescript-compiler/pull/6528
- Workaround for `@as` in labels in uncurried externals, which was broken. https://github.com/rescript-lang/rescript-compiler/pull/6527

#### :nail_care: Polish

- GenType: make outputs DCE-friendly. https://github.com/rescript-lang/rescript-compiler/pull/6508

# 11.0.0-rc.7

#### :rocket: New Feature

- Allow empty inline records in variants. https://github.com/rescript-lang/rescript-compiler/pull/6494
- Allow empty record patterns in pattern matching. https://github.com/rescript-lang/rescript-compiler/pull/6494

#### :bug: Bug Fix

- Fix issue where an inline record with attributes did not parse. https://github.com/rescript-lang/rescript-compiler/pull/6499
- Fix issue with uncurried function with 1 arg being a variable where an undefined variable could be emitted. https://github.com/rescript-lang/rescript-compiler/pull/6507
- Fix runtime errors on `@genType.as("alias")` output. https://github.com/rescript-lang/rescript-compiler/pull/6509

# 11.0.0-rc.6

#### :rocket: New Feature

- Freely configurable suffix for generated .js files. https://github.com/rescript-lang/rescript-compiler/pull/6472

#### :bug: Bug Fix

- Fix issue with GenType and `result` introduced in rc.5. https://github.com/rescript-lang/rescript-compiler/pull/6464
- Fix compiler crash when inlining complex constants in pattern matching. https://github.com/rescript-lang/rescript-compiler/pull/6471
- Fix issue with generating async functions inside loops. https://github.com/rescript-lang/rescript-compiler/pull/6479
- Fix issue with Gentype and string annotations with numbers such as `@as("0")`. https://github.com/rescript-lang/rescript-compiler/pull/6487
- Fix error message on curried/uncurried signature mismatch. https://github.com/rescript-lang/rescript-compiler/pull/6414

#### :nail_care: Polish

- Improve some error messages in rescript.conf parsing. https://github.com/rescript-lang/rescript-compiler/pull/6469

# 11.0.0-rc.5

#### :rocket: New Feature

- Allow coercing unboxed variants with only strings (now including with a single payload of string) to the primitive string. https://github.com/rescript-lang/rescript-compiler/pull/6441
- Allow coercing strings to unboxed variants that have a catch-all unboxed string case. https://github.com/rescript-lang/rescript-compiler/pull/6443
- Allow coercing `int` to `float`. https://github.com/rescript-lang/rescript-compiler/pull/6448

#### :bug: Bug Fix

- Fix issue with dynamic import of module in nested expressions. https://github.com/rescript-lang/rescript-compiler/pull/6431
- Fix issue where GenType was not supporting `@tag` on ordinary variants. https://github.com/rescript-lang/rescript-compiler/pull/6437
- Fix using dynamic import of module in block instead of async function. https://github.com/rescript-lang/rescript-compiler/pull/6434
- Fix issue with using dynamic import of module in uncurried mode. https://github.com/rescript-lang/rescript-compiler/pull/6434
- Fix build error with JSX v4 transformation of React.forwardRef in uncurried mode. https://github.com/rescript-lang/rescript-compiler/pull/6447
- Fix printing of exotic JSX names. https://github.com/rescript-lang/rescript-compiler/pull/6451
- Fix locations when code with `await` fails to compile (all locations would point to the internal function `unsafe_await`). https://github.com/rescript-lang/rescript-compiler/pull/6452
- Fix renaming fields (with @as) in inline records doesn't work when destructuring. https://github.com/rescript-lang/rescript-compiler/pull/6456
- Fix `rc.4` regressions:
  - Don't show compilation time when calling `rescript build -help` command. https://github.com/rescript-lang/rescript-compiler/pull/6439
  - Running `rescript build -w` with a compilation error doesn't exit with an error code and continues waiting for changes. https://github.com/rescript-lang/rescript-compiler/pull/6460

#### :house: Internal

- Remove dependency stdlib-406 -> belt. https://github.com/rescript-lang/rescript-compiler/pull/6453
- Playground: Add support for implicitly opened modules. https://github.com/rescript-lang/rescript-compiler/pull/6446

#### :nail_care: Polish

- Add [`Deno`](https://deno.land/api?s=Deno) to reserved names, so that modules named `Deno` don't clash with the globally exposed `Deno` object. https://github.com/rescript-lang/rescript-compiler/pull/6428
- Disable ESLint/TSLint on gentype outputs properly. https://github.com/rescript-lang/rescript-compiler/pull/6442
- Improve `rescript` CLI to use `stdout`/`stderr` appropriately for help command's message. https://github.com/rescript-lang/rescript-compiler/pull/6439
- Generate `f()` instead of `f(undefined)` for `f()`. https://github.com/rescript-lang/rescript-compiler/pull/6459

# 11.0.0-rc.4

#### :rocket: New Feature

- Support renaming fields in inline records with `@as` attribute. [#6391](https://github.com/rescript-lang/rescript-compiler/pull/6391)
- Support renaming object fields of `@obj` external ppx with `@as` attribute. [#6391](https://github.com/rescript-lang/rescript-compiler/pull/6412)
- Add builtin abstract types for File and Blob APIs. https://github.com/rescript-lang/rescript-compiler/pull/6383
- Untagged variants: Support `promise`, RegExes, Dates, File and Blob. https://github.com/rescript-lang/rescript-compiler/pull/6383
- Untagged variants: Support `bool`. https://github.com/rescript-lang/rescript-compiler/pull/6368
- Support aliased types as payloads to untagged variants. https://github.com/rescript-lang/rescript-compiler/pull/6394
- Support the async component for React Server Component in JSX V4. https://github.com/rescript-lang/rescript-compiler/pull/6399
- Support `rescript.json` configuration file and deprecate `bsconfig.json`. https://github.com/rescript-lang/rescript-compiler/pull/6382

#### :boom: Breaking Change

- Update watcher rules to recompile only on config and `*.res`/`*.resi`/`*.ml`/`.mli` file changes. Solves the issue of unnecessary recompiles on `.css`, `.ts`, and other unrelated file changes. https://github.com/rescript-lang/rescript-compiler/pull/6420
- Add smart printer for pipe chains. https://github.com/rescript-lang/rescript-compiler/pull/6411 (the formatter will reformat existing code in certain cases)
- `Js.Json.t` now uses `Boolean(bool)` instead of explicit `@as(true) True | @as(false) False`. https://github.com/rescript-lang/rescript-compiler/pull/6421

#### :bug: Bug Fix

- Fix issue with GenType and labelled arguments. https://github.com/rescript-lang/rescript-compiler/pull/6406
- Fix dependencies reinitialization on every change in watch mode. Leads to faster rebuilds and cleaner terminal. https://github.com/rescript-lang/rescript-compiler/pull/6404

#### :nail_care: Polish

- A little performance improvement for JSX V4 runtime helper by removing one object allocation for components with key prop. https://github.com/rescript-lang/rescript-compiler/pull/6376
- The error message for "toplevel expressions should evaluate to unit" has been revamped and improved. https://github.com/rescript-lang/rescript-compiler/pull/6407
- Improve "Somewhere wanted" error messages by changing wording and adding more context + suggested solutions to the error messages where appropriate. https://github.com/rescript-lang/rescript-compiler/pull/6410
- Display the compile time for `rescript build` command. https://github.com/rescript-lang/rescript-compiler/pull/6404
- Improve help message for `build` and `clean` commands. https://github.com/rescript-lang/rescript-compiler/pull/6404
- Pass through the `-verbose` flag to builds in watch mode. https://github.com/rescript-lang/rescript-compiler/pull/6404
- Improve error message when defining duplicate labels in a record. https://github.com/rescript-lang/rescript-compiler/pull/6415
- Improve error message when trying to concatenate strings using the wrong operator. https://github.com/rescript-lang/rescript-compiler/pull/6416

# 11.0.0-rc.3

#### :bug: Bug Fix

- Fix issue with JSX V4 when component props have the default value with same name. https://github.com/rescript-lang/rescript-compiler/pull/6377
- Fixed code formatter with `"uncurried": false` in bsconfig. https://github.com/rescript-lang/rescript-compiler/pull/6378

#### :nail_care: Polish

- Add [`Bun`](https://bun.sh) to reserved names, so that modules named `Bun` don't clash with the globally exposed `Bun` object. https://github.com/rescript-lang/rescript-compiler/pull/6381

# 11.0.0-rc.2

#### :rocket: New Feature

- `rescript build` will always build its dependency by default. The argument `-with-deps` is not needed anymore. https://github.com/rescript-lang/rescript-compiler/pull/6350

#### :boom: Breaking Change

- Stop mangling object field names. If you had objects with field names containing "__" or leading "_", they won't be mangled in the compiled JavaScript and represented as it is without changes. https://github.com/rescript-lang/rescript-compiler/pull/6354

#### :bug: Bug Fix

- Fixed outcome printer resolution of uncurried config. https://github.com/rescript-lang/rescript-compiler/pull/6353

# 11.0.0-rc.1

#### :rocket: New Feature

- GenType: Propagate comments from record fields to emitted TypeScript types. https://github.com/rescript-lang/rescript-compiler/pull/6333

#### :boom: Breaking Change

- `$$default` is no longer exported from the generated JavaScript when using default exports. https://github.com/rescript-lang/rescript-compiler/pull/6328

#### :nail_care: Polish

- Conditionally print error message about record with missing label potentially being a component. https://github.com/rescript-lang/rescript-compiler/pull/6337
- Put definition in the bottom and the actual error at the top when reporting errors for supplying fields etc with the wrong name. https://github.com/rescript-lang/rescript-compiler/pull/6336
- Fix left over places where polyvariant tag names were printed in OCaml syntax instead of ReScript. https://github.com/rescript-lang/rescript-compiler/pull/6348

# 11.0.0-beta.4

#### :rocket: New Feature

- Variants: Allow coercing from variant to variant where applicable. https://github.com/rescript-lang/rescript-compiler/pull/6314
- Variants: Experimental support for spreading variant type definitions to copy constructors from one variant to another. https://github.com/rescript-lang/rescript-compiler/pull/6316

#### :boom: Breaking Change

- Fixed name collision between the newly defined Js.Json.t and the variant constructor in the existing Js.Json.kind type. To address this, the usage of the existing Js.Json.kind type can be updated to Js.Json.Kind.t. https://github.com/rescript-lang/rescript-compiler/pull/6317

#### :bug: Bug Fix

- Fixed outcome printing of uncurried higher order function types. https://github.com/rescript-lang/rescript-compiler/pull/6323
- Fixed printing of type constraints in template literal substitutions. https://github.com/rescript-lang/rescript-compiler/pull/6324

# 11.0.0-beta.3

#### :rocket: New Feature

- Untagged variants: consider regexp as an object type. https://github.com/rescript-lang/rescript-compiler/pull/6296
- Semantic-based optimization of code generated for untagged variants. https://github.com/rescript-lang/rescript-compiler/issues/6108
- Record type spreads: Allow using type variables in type spreads. Both uninstantiated and instantiated ones. https://github.com/rescript-lang/rescript-compiler/pull/6309
- Variants: Allow coercing variants to string/int/float when applicable. https://github.com/rescript-lang/rescript-compiler/pull/6311

#### :bug: Bug Fix

- Fix issue with dynamic import of modules in expressions. https://github.com/rescript-lang/rescript-compiler/pull/6310

# 11.0.0-beta.2

#### :rocket: New Feature

- Introduced a new  `%ffi` extension (*experimental* - not for production use!) that provides a more robust mechanism for JavaScript function interoperation by considering function arity in type constraints. This enhancement improves safety when dealing with JavaScript functions by enforcing type constraints based on the arity of the function. https://github.com/rescript-lang/rescript-compiler/pull/6251
- Extended untagged variants with function types. https://github.com/rescript-lang/rescript-compiler/pull/6279

#### :boom: Breaking Change

- Remove rudimentary node bindings and undocumented `%node` extension. https://github.com/rescript-lang/rescript-compiler/pull/6285

#### :bug: Bug Fix

- Fix issue where uncurried type internals leak in type error. https://github.com/rescript-lang/rescript-compiler/pull/6264
- Improve error messages for untagged variant definition. https://github.com/rescript-lang/rescript-compiler/pull/6290
- Fix type checking performance issue for large records. https://github.com/rescript-lang/rescript-compiler/pull/6289

# 11.0.0-beta.1

#### :rocket: Main New Feature

- Make uncurried mode opt-out: by default, every project is now in uncurried mode, unless `"uncurried": false` is specified in the project config. https://github.com/rescript-lang/rescript-compiler/pull/6249

#### :nail_care: Polish

- Removed duplicate Super_error implementation in syntax. https://github.com/rescript-lang/rescript-compiler/pull/6246

#### :bug: Bug Fix

- Fix issue with inlining records in the presence of record coercion. https://github.com/rescript-lang/rescript-compiler/pull/6256

# 11.0.0-alpha.6

#### :boom: Breaking Change

- `-bs-super-errors` flag has been deprecated along with Super_errors. https://github.com/rescript-lang/rescript-compiler/pull/6243
- `@rescript/react` >= 0.12.0-alpha.2 is now required because of the React.fragment's children type fix. https://github.com/rescript-lang/rescript-compiler/pull/6238

#### :bug: Bug Fix

- Remove unnecessary require and import statements when using dynamic imports. https://github.com/rescript-lang/rescript-compiler/pull/6232
- Fix option unboxing logic in the presence of untagged variants. https://github.com/rescript-lang/rescript-compiler/pull/6233
- Fix printing of local module with type. https://github.com/rescript-lang/rescript-compiler/issues/6212
- Adapting JSX4 to React.fragment's children type change (`'children` -> `React.element`) https://github.com/rescript-lang/rescript-compiler/pull/6238

#### :nail_care: Polish

- In uncurried mode, outcome printer swaps curried and uncurries function printing compared to legacy.
- Add location information to duplicate type definition error messages. https://github.com/rescript-lang/rescript-compiler/pull/6199
- Replace normal module errors with Super_error module, and clean up Super_error. https://github.com/rescript-lang/rescript-compiler/pull/6199
- `Js.Json.t`, `Js.null` and `Js.nullable` are now untagged variants representing their runtime values, instead of abstract types. https://github.com/rescript-lang/rescript-compiler/pull/6218

# 11.0.0-alpha.5

#### :rocket: Main New Feature

- Add support for Dynamic import. https://github.com/rescript-lang/rescript-compiler/pull/5703
- GenType: Add `moduleResolution` option to customize extensions on emitted import statements. This helps to adjust output compatibility with TypeScript projects using ESM. https://github.com/rescript-lang/rescript-compiler/pull/6182
  - `node` (default): Drop extensions.
  - `node16`: Use TS output's extensions. Make it ESM-compatible.
  - `bundler`: Use TS input's extensions. Make it ESM-compatible.
- Make untagged variants understand payloads defined as records. https://github.com/rescript-lang/rescript-compiler/pull/6208

#### :boom: Breaking Change

- Parse `assert` as a regular function. `assert` is no longer a unary expression. Example: before `assert 1 == 2` is parsed as `(assert 1) == 2`, now it is parsed as `assert(1 == 2)`. https://github.com/rescript-lang/rescript-compiler/pull/6180

#### :bug: Bug Fix

- Make "rescript format" work with node 10 again and set minimum required node version to 10 in package.json. https://github.com/rescript-lang/rescript-compiler/pull/6186
- Fix partial application for uncurried functions with labeled args https://github.com/rescript-lang/rescript-compiler/pull/6198
- Add error messages for dangling doc comments/attributes and mutable in record type definition. https://github.com/rescript-lang/rescript-compiler/pull/6206
- Fix issue with overlapping array and object in untagged variants https://github.com/rescript-lang/rescript-compiler/pull/6219

# 11.0.0-alpha.4

#### :rocket: Main New Feature

- Add surface syntax for partial application of uncurried functions: `foo(1, ...)`. This corresponds to curried application in the old mode. https://github.com/rescript-lang/rescript-compiler/pull/6166

#### :bug: Bug Fix

- Fix broken formatting in uncurried mode for functions with _ placeholder args. https://github.com/rescript-lang/rescript-compiler/pull/6148
- Fix issue where spreading record types with optional labels would not have their labels preserved as optional. https://github.com/rescript-lang/rescript-compiler/pull/6154
- Fix error location to be the type with the spreads when spreading record types with duplicate labels. https://github.com/rescript-lang/rescript-compiler/pull/6157
- Disable warning on `@inline` attibute on uncurried functions. https://github.com/rescript-lang/rescript-compiler/pull/6152
- Support doc comments on arguments of function types. https://github.com/rescript-lang/rescript-compiler/pull/6161
- Fix issue with record type coercion and unboxed. https://github.com/rescript-lang/rescript-compiler/issues/6158
- Fixed subtype checking for record types with "@as" attributes: The subtype relationship now takes into account the compatibility of "@as" attributes between corresponding fields, ensuring correctness in runtime representation.
 https://github.com/rescript-lang/rescript-compiler/issues/6158
- Emit directive above header comment. https://github.com/rescript-lang/rescript-compiler/pull/6172
- Add error message to private extension. https://github.com/rescript-lang/rescript-compiler/pull/6175

#### :nail_care: Polish

- Update list of reserved JS keywords. https://github.com/rescript-lang/rescript-compiler/pull/6167
- Add error message to `@@directive`. https://github.com/rescript-lang/rescript-compiler/pull/6174

# 11.0.0-alpha.3

#### :rocket: Main New Feature

- Add support for extensible records (e.g. `type t = {...t1, x:int, ...t2}`) https://github.com/rescript-lang/rescript-compiler/pull/5715

#### :bug: Bug Fix

- Fix formatting and parentheses placement in uncurried functions with constraints. https://github.com/rescript-lang/rescript-compiler/pull/6143

# 11.0.0-alpha.2

#### :rocket: Main New Feature

- Add support for type coercion `:>` for records. https://github.com/rescript-lang/rescript-compiler/pull/5721

#### :bug: Bug Fix

- Special case generation of uncurried functions with 1 argument of unit type so they don't take a parameter. https://github.com/rescript-lang/rescript-compiler/pull/6131


# 11.0.0-alpha.1

#### :rocket: Main New Feature

- Introduce experimental uncurried mode. For experimentation only. [PR #5796](https://github.com/rescript-lang/rescript-compiler/pull/5796)
- Customization of runtime representation of variants and introduction of untagged variants [PR #6095](https://github.com/rescript-lang/rescript-compiler/pull/6095), [PR #6103](https://github.com/rescript-lang/rescript-compiler/pull/6103)

#### :rocket: New Feature

- Add support for uncurried mode: a mode where everything is considered uncurried, whether with or without the `.`. This can be turned on with `@@uncurried` locally in a file. For project-level configuration in `bsconfig.json`, there's a boolean config `"uncurried"`, which propagates to dependencies, to turn on uncurried mode.
Since there's no syntax for partial application in this new mode, introduce `@res.partial foo(x)` to express partial application. This is temporary and will later have some surface syntax.
Make uncurried functions a subtype of curried functions, and allow application for uncurried functions.
The `make` function of components is generated as an uncurried function.
Use best effort to determine the config when formatting a file.
https://github.com/rescript-lang/rescript-compiler/pull/5968 https://github.com/rescript-lang/rescript-compiler/pull/6080 https://github.com/rescript-lang/rescript-compiler/pull/6086 https://github.com/rescript-lang/rescript-compiler/pull/6087
- Customization of runtime representation of variants. This is work in progress. E.g. some restrictions on the input. See comments of the form "TODO: put restriction on the variant definitions allowed, to make sure this never happens". https://github.com/rescript-lang/rescript-compiler/pull/6095
- Introduce untagged variants https://github.com/rescript-lang/rescript-compiler/pull/6103
- Add support for unary uncurried pipe in uncurried mode https://github.com/rescript-lang/rescript-compiler/pull/5804
- Add support for partial application of uncurried functions: with uncurried application one can provide a
subset of the arguments, and return a curried type with the remaining ones https://github.com/rescript-lang/rescript-compiler/pull/5805
- Add support for uncurried externals https://github.com/rescript-lang/rescript-compiler/pull/5815 https://github.com/rescript-lang/rescript-compiler/pull/5819 https://github.com/rescript-lang/rescript-compiler/pull/5830 https://github.com/rescript-lang/rescript-compiler/pull/5894
- Parser/Printer: unify uncurried functions of arity 0, and of arity 1 taking unit. There's now only arity 1 in the source language. https://github.com/rescript-lang/rescript-compiler/pull/5825
- Add support for default arguments in uncurried functions https://github.com/rescript-lang/rescript-compiler/pull/5835
- Inline uncurried application when it is safe https://github.com/rescript-lang/rescript-compiler/pull/5847
- Support optional named arguments without a final unit in uncurried functions https://github.com/rescript-lang/rescript-compiler/pull/5907
- GenType: add the option to use the `@genType` annotation at the module level, meaning that all the items in the module should be exported. https://github.com/rescript-lang/rescript-compiler/pull/6113
- GenType: add support for `@genType` annotations on module definitions. https://github.com/rescript-lang/rescript-compiler/pull/6113
- Prebuilt binaries are now provided for all major platforms:
  - macOS x64
  - macOS ARM
  - Linux x64 (statically linked)
  - Linux ARM (statically linked)
  - Windows x64

#### :boom: Breaking Change

- Remove support for the legacy Reason syntax. Existing Reason code can be converted to ReScript syntax using ReScript 9 as follows:
  - `npm i -g rescript@9`
  - `rescript convert <reason files>`
- Remove obsolete built-in project templates and the "rescript init" functionality. This is replaced by [create-rescript-app](https://github.com/rescript-lang/create-rescript-app) which is maintained separately.
- Do not attempt to build ReScript from source on npm postinstall for platforms without prebuilt binaries anymore.
- Made pinned dependencies transitive: if *a* is a pinned dependency of *b* and *b* is a pinned dependency of *c*, then *a* is implicitly a pinned dependency of *c*. This change is only breaking if your build process assumes non-transitivity.
- Curried after uncurried is not fused anymore: `(. x) => y => 3` is not equivalent to `(. x, y) => 3` anymore. It's instead equivalent to `(. x) => { y => 3 }`.
Also, `(. int) => string => bool` is not equivalen to `(. int, string) => bool` anymore.
These are only breaking changes for unformatted code.
- Exponentiation operator `**` is now right-associative. `2. ** 3. ** 2.` now compile to `Math.pow(2, Math.pow(3, 2))` and not anymore `Math.pow(Math.pow(2, 3), 2)`. Parentheses can be used to change precedence.
- Remove unsafe ``` j`$(a)$(b)` ``` interpolation deprecated in compiler version 10 https://github.com/rescript-lang/rescript-compiler/pull/6068
- Remove deprecated module `Printexc`
- `@deriving(jsConverter)` not supported anymore for variant types https://github.com/rescript-lang/rescript-compiler/pull/6088
- New representation for variants, where the tag is a string instead of a number. https://github.com/rescript-lang/rescript-compiler/pull/6088
- GenType: removed support for `@genType.as` for records and variants which has become unnecessary. Use the language's `@as` instead to channge the runtime representation without requiring any runtime conversion during FFI. https://github.com/rescript-lang/rescript-compiler/pull/6099 https://github.com/rescript-lang/rescript-compiler/pull/6101

#### :bug: Bug Fix

- Fix issue where uncurried was not supported with pipe https://github.com/rescript-lang/rescript-compiler/pull/5803
- Fix printing of nested types in uncurried mode https://github.com/rescript-lang/rescript-compiler/pull/5826
- Fix issue in printing uncurried callbacks https://github.com/rescript-lang/rescript-compiler/pull/5828
- Fix formatting uncurried functions with attributes https://github.com/rescript-lang/rescript-compiler/pull/5829
- Fix parsing/printing uncurried functions with type parameters https://github.com/rescript-lang/rescript-compiler/pull/5849
- Fix compiler ppx issue when combining `async` and uncurried application https://github.com/rescript-lang/rescript-compiler/pull/5856
- Fix issue where the internal representation of uncurried types would leak when a non-function is applied in a curried way https://github.com/rescript-lang/rescript-compiler/pull/5892
- Fix some comments disappearing in array access expressions https://github.com/rescript-lang/rescript-compiler/pull/5947
- Parser: fix location of variable when function definition `{v => ...}` is enclosed in braces https://github.com/rescript-lang/rescript-compiler/pull/5949
- Fix issue with error messages for uncurried functions where expected and given type were swapped https://github.com/rescript-lang/rescript-compiler/pull/5973
- Fix issue with integer overflow check https://github.com/rescript-lang/rescript-compiler/pull/6028
- Make internal encoding of locations aware of unicode https://github.com/rescript-lang/rescript-compiler/pull/6073
- Fix issue where `foo(x,_)` in uncurried mode would generate a curried function https://github.com/rescript-lang/rescript-compiler/pull/6082
- Fix printing of uncurried application when the lhs is a function definition https://github.com/rescript-lang/rescript-compiler/pull/6084
- Fix parsing uncurried type starting with path https://github.com/rescript-lang/rescript-compiler/pull/6089
- Fix bigInt comparison https://github.com/rescript-lang/rescript-compiler/pull/6097
- Fixed a bug where the async attribute was not preserved when using the `@this` decorator in ReScript functions. This fix allows proper handling of async functions with the `@this` decorator. Issue: https://github.com/rescript-lang/rescript-compiler/issues/6100
- Fix issue with GenType and module aliases https://github.com/rescript-lang/rescript-compiler/issues/6112

#### :nail_care: Polish

- Syntax: process uncurried types explicitly in the parser/printer https://github.com/rescript-lang/rescript-compiler/pull/5784 https://github.com/rescript-lang/rescript-compiler/pull/5822
- Syntax: process uncurried function declarations explicitly in the parser/printer https://github.com/rescript-lang/rescript-compiler/pull/5794
- PPX V4: allow uncurried `make` function and treat it like a curried one [#5802](https://github.com/rescript-lang/rescript-compiler/pull/5802) [#5808](https://github.com/rescript-lang/rescript-compiler/pull/5808) [#5812](https://github.com/rescript-lang/rescript-compiler/pull/5812)
- Remove processing of objects expressions, which don't exist in `.res` syntax (`Pexp_object`) https://github.com/rescript-lang/rescript-compiler/pull/5841
- Remove class type processing from compiler ppx https://github.com/rescript-lang/rescript-compiler/pull/5842
- Remove method application via operator `##`, which does not exist in `.res` syntax https://github.com/rescript-lang/rescript-compiler/pull/5844
- Treat `@meth` annotation as making the type uncurried for backwards compatibitly with some examples https://github.com/rescript-lang/rescript-compiler/pull/5845
- Process `@set` annotation for field update as generating an uncurried function https://github.com/rescript-lang/rescript-compiler/pull/5846
- Treat uncurried application of primitives like curried application, which produces better output https://github.com/rescript-lang/rescript-compiler/pull/5851
- New internal representation for uncurried functions using built-in type `function$<fun_type, arity>` this avoids having to declare all the possible arities ahead of time https://github.com/rescript-lang/rescript-compiler/pull/5870
- PPX V3: allow uncurried `make` function and treat it like a curried one https://github.com/rescript-lang/rescript-compiler/pull/6081
- Add support for `|>` in uncurried mode by desugaring it https://github.com/rescript-lang/rescript-compiler/pull/6083
- Change the compilation of pattern matching for variants so it does not depends on variats being integers https://github.com/rescript-lang/rescript-compiler/pull/6085
- Improve code generated for string templates https://github.com/rescript-lang/rescript-compiler/pull/6090
- Move Jsx and JsxDOM and JsxEvent and JsxPPXReactSupport inside Pervasives and build them separately for curried and uncurried mode https://github.com/rescript-lang/rescript-compiler/pull/6091
- Gentype: allow recursive data types https://github.com/rescript-association/genType/issues/585

# 10.1.4

#### :bug: Bug Fix
- Fix implementation of directives https://github.com/rescript-lang/rescript-compiler/pull/6052
- Fix issue if the `lib` dir is included in the sources of bsconfig.json https://github.com/rescript-lang/rescript-compiler/pull/6055
- Fix issue with string escape in pattern match https://github.com/rescript-lang/rescript-compiler/pull/6062
- Fix issue with literal comparison of string constants https://github.com/rescript-lang/rescript-compiler/pull/6065

#### :rocket: New Feature
- Add support for toplevel `await` https://github.com/rescript-lang/rescript-compiler/pull/6054

#### :nail_care: Polish

- Better error message for extension point https://github.com/rescript-lang/rescript-compiler/pull/6057
- Improve format check help https://github.com/rescript-lang/rescript-compiler/pull/6056
- Deprecate unsafe ``` j`$(a)$(b)` ``` interpolation: use string templates ``` `${a}${b}` ``` instead https://github.com/rescript-lang/rescript-compiler/pull/6067

# 10.1.3

#### :rocket: New Feature

- Add experimental suppport for directives. An annotation such as `@@directive("use client;")` emits `use client;` verbatim before imports https://github.com/rescript-lang/rescript-compiler/pull/5999
- `genType`: add `Core` standard library support for the following builtin types: `Null.t`, `Nullable.t`, `Undefined.t`, `Dict.t<_>`, `Promise.t<_>`, `Date.t`, `BigInt.t`, `RegExp.t`, `Map.t<_, _>`, `WeakMap.t<_, _>`, `Set<_>`, `WeakSet<_>` https://github.com/rescript-lang/rescript-compiler/pull/6024

#### :boom: Breaking Change

- `genType`: streamline the treatment of optionals as undefined https://github.com/rescript-lang/rescript-compiler/pull/6024
  - Represent `option<t>` as `undefined | t` instead of `null | undefined | t`. This is more permissive when importing functions taking optional values (allows to use option types), but stricter when e.g. exporting ReScript functions taking arguments of option type. Fallback: use `Js.undefined<_>` instead.
  - Represent `{x:option<string>}` as `{x:(undefined | string)}` instead of `{x?: string}`. This is more in line with TS's behaviour. Fallback: use `{x?:string}`.

#### :nail_care: Polish

- Add the gap property to jsxDOMStyle https://github.com/rescript-lang/rescript-compiler/pull/5956

#### :bug: Bug Fix

- Fix issue where error messages related to non-existent props were displayed without location information https://github.com/rescript-lang/syntax/pull/730
- Fix issue where uncurried functions were incorrectly converting the type of a prop given as a default value to curried https://github.com/rescript-lang/syntax/pull/731
- Fix issue with nested async functions, where the inner function would be emitted without `async` https://github.com/rescript-lang/rescript-compiler/pull/5984
- Fix issue with printing async functions with locally abstract types https://github.com/rescript-lang/syntax/pull/732
- Fix issue with async context and locally abstract types https://github.com/rescript-lang/rescript-compiler/pull/5985
- Fix support for recursive components in JSX V4 https://github.com/rescript-lang/syntax/pull/733
- GenType: fix issue with V3 compatibility mode (see https://github.com/rescript-lang/rescript-compiler/issues/5990) https://github.com/rescript-lang/rescript-compiler/pull/5992
- Fix issue with overlapping labelled argument with default value https://github.com/rescript-lang/syntax/pull/734
- Fix issue with using alias and default value together https://github.com/rescript-lang/syntax/pull/734
- Fix issue in `Js.Promise2` where `then` and `catch` were returning `undefined` https://github.com/rescript-lang/rescript-compiler/pull/5996
- Fix issue in the compiler back-end where async functions passed to an `@uncurry` external would be inlined and transformed in a way that loses async https://github.com/rescript-lang/rescript-compiler/pull/6011
- Fix location issue for the treatment of `async` functions where hovering on the body with a type error would show `'a => promise<'a>` everywhere https://github.com/rescript-lang/rescript-compiler/pull/6014
- Fix formatting of `switch` expressions that contain braced `cases` inside https://github.com/rescript-lang/syntax/pull/735
- Fix formatting of props spread for multiline JSX expression https://github.com/rescript-lang/syntax/pull/736
- Support `@gentype.import` as an alias to `@genType.import` in the compiler https://github.com/rescript-lang/rescript-compiler/pull/6021
- In GenType, check annotations also in module types to decide whether to produce the `.gen.tsx` file https://github.com/rescript-lang/rescript-compiler/pull/5903
- Fix issue with JSX V4 and newtype https://github.com/rescript-lang/syntax/pull/737
- Fix issue with JSX V4 when components are nested https://github.com/rescript-lang/syntax/pull/738
- Fix issue where generic compare on `float` values would be different from the compare for type `float` https://github.com/rescript-lang/rescript-compiler/pull/6043
- Improve code generated for default arguments in JSX V4 https://github.com/rescript-lang/syntax/pull/739
- Fix issue with JSX V4 props of the form `~p as module(...)` https://github.com/rescript-lang/syntax/pull/739

# 10.1.2

#### :bug: Bug Fix

- Fix an issue where error messages related to duplicate props were displayed without a loc and were unclear https://github.com/rescript-lang/syntax/pull/728

# 10.1.1

#### :boom: Breaking Change

- Parse the attributes of labelled argument to the pattern attributes of argument instead of function. https://github.com/rescript-lang/syntax/pull/722
- The prop names duplicated to keyword are not mangled automatically in JSX v4.
  - Use `@as` instead

#### :rocket: New Feature

- Add support for empty inlined record literal `{}` for inlined records where all fields are optional https://github.com/rescript-lang/rescript-compiler/pull/5900

#### :bug: Bug Fix

- Prevent inlining of async functions in additional cases https://github.com/rescript-lang/rescript-compiler/issues/5860
- Fix build error where aliasing arguments to `_` in the make function with JSX V4. https://github.com/rescript-lang/rescript-compiler/pull/5881
- Fix parsing of spread props as an expression in JSX V4 https://github.com/rescript-lang/rescript-compiler/pull/5885
- Fix dropping attributes from props in make function in JSX V4 https://github.com/rescript-lang/rescript-compiler/pull/5905

# 10.1.0

#### :bug: Bug Fix

- Fix issue where no error was reported when ? was used for non-optional fields. https://github.com/rescript-lang/rescript-compiler/pull/5853
- Fix issue where optional fields in inline records were not supported and would cause type errors https://github.com/rescript-lang/rescript-compiler/pull/5827

# 10.1.0-rc.5

#### :bug: Bug Fix

- Prevent inlining of async functions in last stage of the compiler when the functions are not exported (not in interface file or shadowed) https://github.com/rescript-lang/rescript-compiler/pull/5790

# 10.1.0-rc.4

#### :rocket: New Feature

- Support format check with `rescript format -check`. https://github.com/rescript-lang/rescript-compiler/pull/5760

#### :bug: Bug Fix

- Fix issue where the last line of `rescript format --help` usage was being swallowed https://github.com/rescript-lang/rescript-compiler/pull/5760
- Specialize the printing of the rhs of a record field assignment for optional values `{x: ? e}` https://github.com/rescript-lang/syntax/issues/714

# 10.1.0-rc.3

#### :rocket: New Feature

- Support the use of spread anywhere in list creation (e.g. `list{...x, 1, ...y, ...z}`). https://github.com/rescript-lang/syntax/pull/692
- Add support for the argument of `@react.component` to set a props type from the outside. https://github.com/rescript-lang/syntax/pull/699

#### :bug: Bug Fix

- Fix issue where the JSX key type is not an optional string https://github.com/rescript-lang/syntax/pull/693
- Prevent inlining of async functions https://github.com/rescript-lang/rescript-compiler/issues/5754
- Fix build error for JSX fragment without children https://github.com/rescript-lang/syntax/pull/704
- Fix issue where async as an id cannot be used with application and labelled arguments https://github.com/rescript-lang/syntax/issues/707
- Fix 5557: the exhaustive checking for char is incorrect during the unicode migration https://github.com/rescript-lang/rescript-compiler/pull/5749
- Fix 5753: the comment for unicode char is inaccurate https://github.com/rescript-lang/syntax/pull/709
- Treat await as almost-unary operator weaker than pipe so `await foo->bar` means `await (foo->bar)` https://github.com/rescript-lang/syntax/pull/711

#### :nail_care: Polish

- Change payload of `Pconst_char` from `char` to `int` https://github.com/rescript-lang/syntax/pull/709

# 10.1.0-rc.2

#### :bug: Bug Fix

- Fix issue with changes not being applied with React Native's Metro bundler for files with warnings https://github.com/rescript-lang/rescript-compiler/pull/5738
- Fix emitting unary minus for floats in case of negative constants https://github.com/rescript-lang/rescript-compiler/pull/5737
- Fix issue where a spread `...x` in non-last position would not be reported as syntax error https://github.com/rescript-lang/syntax/pull/673/
- Fix issue where the formatter would delete `async` in a function with labelled arguments.
- Fix several printing issues with `async` including an infinite loop https://github.com/rescript-lang/syntax/pull/680
- Fix issue where certain JSX expressions would be formatted differenctly in compiler 10.1.0-rc.1 https://github.com/rescript-lang/syntax/issues/675
- Fix issue where printing nested pipe discards await https://github.com/rescript-lang/syntax/issues/687

# 10.1.0-rc.1

#### :boom: Breaking Change

- Deprecate DOM element attributes in `JsxDOM.domProps`: `begin_`, `end_`, `to_`
  - Use `begin`, `end`, `to` instead.
- Emit an error when a `@string` or `@int` attribute is used in a V4 component https://github.com/rescript-lang/rescript-compiler/issues/5724

## :rocket: New Feature

- Add extra variants for output filename suffixes in `bsconfig.json`: `.bs.mjs` and `.bs.cjs` are allowed https://github.com/rescript-lang/rescript-compiler/pull/5631
- Safe promises: t-first Js.Promise2 bindings, and remove warning for nested promises https://github.com/rescript-lang/rescript-compiler/pull/5709

#### :bug: Bug Fix

- Fix issue where uncurried async functions were emitted without `async` https://github.com/rescript-lang/rescript-compiler/pull/5718
- Fix location issue in error messages with JSX V4 where the multiple props types are defined https://github.com/rescript-lang/syntax/pull/655
- Fix location issue in make function in JSX V4 that breaks dead code elimination https://github.com/rescript-lang/syntax/pull/660
- Fix parsing (hence pretty printing) of expressions with underscore `_` and comments.
- Fix printing of comments inside JSX tag https://github.com/rescript-lang/syntax/pull/664
- Fix issue where formatter erases tail comments inside JSX tag https://github.com/rescript-lang/syntax/issues/663
- Fix issue where the JSX prop has type annotation of the first class module https://github.com/rescript-lang/syntax/pull/666
- Fix issue where an empty record literal {} expected to have a non-record type would type check https://github.com/rescript-lang/rescript-compiler/pull/5729

#### :eyeglasses: Spec Compliance

- Functions with consecutive dots now print as multiple arrow functions like in JavaScript.

#### :nail_care: Polish

- Add `loading`, `aria-*` DOM element attributes in `JsxDOM.domProps`: `ariaCurrent`, `ariaInvalid`, `ariaAutocomplete`, etc.
- Change the internal representation of props for the lowercase components to record. https://github.com/rescript-lang/syntax/pull/665
- Add `JsxPPXReactSupport` module to relocate the helper functions for JSX v4 from `rescript-react`

# 10.1.0-alpha.2

#### :rocket: New Feature

- Fix pretty printer where it would print doc comments on the same line as other attributes https://github.com/rescript-lang/syntax/pull/642
- Propagte `"jsx"` configuration to dependencies https://github.com/rescript-lang/rescript-compiler/pull/5661
- Add support for empty record literal `{}` for records where all fields are optional https://github.com/rescript-lang/rescript-compiler/pull/5658
- Add support for empty record type (e.g. `type empty = {}`) https://github.com/rescript-lang/rescript-compiler/pull/5658

#### :bug: Bug Fix

- Fix issue in formatting JSX spread props https://github.com/rescript-lang/syntax/pull/644
- Fix location issue in error messages with JSX V4 where the body of the component is an application https://github.com/rescript-lang/syntax/pull/633
- Fix printing of type declarations in error message where they would be considered recursive by default
- Fix issue where the printer would omit attributes for `->` and `|>` https://github.com/rescript-lang/syntax/pull/629
- Fix printing of optional fields in records https://github.com/rescript-lang/rescript-compiler/issues/5654
- Fix printing of comments inside empty blocks https://github.com/rescript-lang/syntax/pull/647

#### :nail_care: Polish

- Improvements and fixes for JSX V4. See guide https://github.com/rescript-lang/syntax/blob/master/cli/JSXV4.md
- Mention all missing fields in error message for records, not just one https://github.com/rescript-lang/rescript-compiler/pull/5657

# 10.1.0-alpha.1

#### :boom: Breaking Change

- Pipe `->` does not support a code block on the right-hand side e.g. `x->{ open A; get("test") }`

#### :rocket: New Feature

- Experimental support for for `async`/`await` https://github.com/rescript-lang/rescript-compiler/pull/5537
- Make `promise` a built-in type https://github.com/rescript-lang/rescript-compiler/pull/5650
- Initial support for JSX V4 including genType, still work in progress.
  - :boom: when V4 is activated, at most one component is allowed for each module.
- Add placeholder types for ES6 collections: `Set`, `Map`, `WeakSet`, and `WeakMap` https://github.com/rescript-lang/rescript-compiler/pull/5630

#### :bug: Bug Fix

- Fix issue with arrays and creation of recursive values https://github.com/rescript-lang/rescript-compiler/pull/5640
- Fix issue where characters such as newlines would be escaped in a template string expression https://github.com/rescript-lang/rescript-compiler/issues/5638
- Fix issue where pipe `->` processing eats up attributes https://github.com/rescript-lang/rescript-compiler/pull/5581
- Fix issue where cancelling `rescript build` would leave the `.bsb.lock` file behind and block future builds

#### :nail_care: Polish

- Print patterns in warnings using rescript printer https://github.com/rescript-lang/rescript-compiler/pull/5492

# 10.0.1

#### :bug: Bug Fix

- Fix issue where watch mode would give an error on Windows https://github.com/rescript-lang/rescript-compiler/pull/5621

# 10.0.0

**Compiler**

#### :boom: Breaking Change

- `bsconfig.json` does not support `// line` comments anymore.
  - Example: `"suffix": ".bs.js" // determine the suffix`
  - Fix: remove the comment and use standard json.
- Changed return type of `Js.String.match_` as it was wrong. [#5070](https://github.com/rescript-lang/rescript-compiler/pull/5070)
  - Example: any use of `Js.String.match_` and `Js.String2.match_`
  - Fix: follow the type errors
- GenType is now vendored in the compiler and drops support for the Flow and untyped back-ends to focus on providing a better experience for TypeScript.
  - Fix: keep on using the older version of the compiler and the separate genType package if Flow support is required. Migrate to TS if one wants to upgrade the compiler version.

#### :rocket: New Feature

- New records with optional fields e.g. `type opt = {x: int, y?: string}` were added as an experimental feature [#5423](https://github.com/rescript-lang/rescript-compiler/pull/5423) [#5452](https://github.com/rescript-lang/rescript-compiler/issues/5452) [New Syntax](https://github.com/rescript-lang/syntax/pull/589/files)
- Add support for `@new @variadic` (see https://github.com/rescript-lang/rescript-compiler/pull/5364)

#### :bug: Bug Fix

- Classify bigint correctly [#5351](https://github.com/rescript-lang/rescript-compiler/pull/5351)
- Fixed crash in `rescript build` on Windows [#5516](https://github.com/rescript-lang/rescript-compiler/pull/5516)
- Fixed `rescript init` command not working [#5526](https://github.com/rescript-lang/rescript-compiler/pull/5526)
- Fix issue with compiler log not terminated that causes problems with editor extension not clearing issues when fixed [#5545](https://github.com/rescript-lang/rescript-compiler/issues/5545)

##### :nail_care: Polish

- Changed Linux build to depend on GLIBC 2.28 again for compatibility with Debian 10.

- Proper M1 support (CI now supports M1 native builds)

**Syntax**

#### :boom: Breaking Change

- `@bs.send.pipe` is now removed. Earlier it was deprecated.
- Missing labels in function application is now an error (https://forum.rescript-lang.org/t/ann-more-strict-checks-in-missed-labels/2117).
  - Example: `let f = (x, ~z) => x + z; f(1, 2)`
  - Fix: do `let f = (x, ~z) => x + z; f(1, ~z=2)` instead
- Externals without `@val` annotations do not work anymore, and externals with `= ""` give an error.
  - Example: `external setTimeout: (unit => unit, int) => float = "setTimeout"` is not supported anymore.
  - Fix: use `@val external setTimeout: (unit => unit, int) => float = "setTimeout"` instead.
  - Example2: `@val external setTimeout: (unit => unit, int) => float = ""` is not supported anymore.
  - Fix2: use `@val external setTimeout: (unit => unit, int) => float = "setTimeout"` instead.
- Strings processed at compile-time don't need escaping anymore.
  - Example: `let blockCommentsRe = %re("/\\/\\*([^*]|[\\r\\n]|(\\*+([^*/]|[\\r\\n])))*\\*+\\//g")`.
  - Fix: use `let blockCommentsRe = %re("/\/\*([^*]|[\r\n]|(\*+([^*/]|[\r\n])))*\*+\//g")` instead.
- Remove parsing of "import" and "export" which was never officially supported https://github.com/rescript-lang/syntax/pull/597 https://github.com/rescript-lang/syntax/pull/599
  - Example: `export type t = int`
  - Fix: `@genType type t = int`
  - Example2: `import realValue: complexNumber => float from "./MyMath"`
  - Fix2: `@genType.import("./MyMath") external realValue: complexNumber => float = "realValue"`

#### :rocket: New Feature

- Unicode is now supported in regular strings and chars (when the symbol fits). This is now going to work: `let str = "Σ"`. And, you'll be able to pattern match on unicode chars: `switch c { | 'Σ' => "what a fine unicode char" | _ => "unicode is fun" }`
- Doc comments `/** ... */` are now supported. Inernally, they are attributes, so are only valid at positions where `@foo` is allowed, or a syntax error is given. Similarly for module-level `/*** comments */` that can go where `@@attributes` go.

#### :bug: Bug Fix

- Fix printing for inline nullary functor types [#477](https://github.com/rescript-lang/syntax/pull/477)
- Fix stripping of quotes for empty poly variants [#474](https://github.com/rescript-lang/syntax/pull/474)
- Implement syntax for arity zero vs arity one in uncurried application in [#139](https://github.com/rescript-lang/syntax/pull/139)
- Fix parsing of first class module exprs as part of binary/ternary expr in [#256](https://github.com/rescript-lang/syntax/pull/256)
- Fix formatter hanging on deeply nested function calls [#261](https://github.com/rescript-lang/syntax/issues/261)

**Libraries**

#### :boom: Breaking Change

- **"Attributes not allowed here"**. If you see this error chances are you're using a ppx that needs updating to a new version.
  See an exampe of how to [update a ppx](https://github.com/zth/rescript-relay/pull/372)
  - Example: for `rescript-relay` 0.23.0 is not supported.
  - Fix: use `rescript-relay@beta` or the new version when released.
- Removed printing modules (Printf, Format etc) and related functions. Details of files added/removed: https://github.com/rescript-lang/rescript-compiler/commit/0fd8bb0e77c4b0e96a9647ac8af614305057003f.

#### :bug: Bug Fix

- Fix library issue with missing `bytes_to_string` https://github.com/rescript-lang/rescript-compiler/issues/5573 https://github.com/rescript-lang/rescript-compiler/pull/5589

#### :nail_care: Polish

- Several Belt / Js libraries are now converted to ReScript syntax, with corresponding comments in Markdown format suitable for hovering. See [#5361](https://github.com/rescript-lang/rescript-compiler/pull/5361).

**Playground**

#### :house: Internal

- Added `jsoo_playground_main.ml` as the rescript-lang.org playground bundle entrypoint

#### :boom: Breaking Change

- Removed Reason syntax support for the playground experience. See https://github.com/rescript-lang/rescript-compiler/pull/5375

# 9.1.4

## Build

- #5167 add dump subcommand so that

```
rescript dump path/to/file.cmi
```

Will dump the interface to a readable output, note this is integrated into the build system that the build will try to build it if it is not already there

- clean will clean its dependency by default.
  subcommand `clean -with-deps`, `-with-deps` is not needed any more
- hide most bsc options, officially supported bsc flags (this is not a breaking change, those internal options are still there but subject to removal in the future)

```
Usage: bsc <options> <files>
Options are:
Options:
  -w                        <list>  Enable or disable warnings according to <list>:
                            +<spec>   enable warnings in <spec>
                            -<spec>   disable warnings in <spec>
                            @<spec>   enable warnings in <spec> and treat them as errors
                            <spec> can be:
                            <num>             a single warning number
                            <num1>..<num2>    a range of consecutive warning numbers
                            default setting is +a-4-9-20-40-41-42-50-61-102
  -bs-g                     Debug mode
  -bs-D                     Define conditional variable e.g, -D DEBUG=true
  -e                        (experimental) set the string to be evaluated in ReScript syntax
  -v                        Print compiler version and location of standard library and exit
  -version                  Print version and exit
  -warn-help                Show description of warning numbers
  -warn-error               <list>  Enable or disable error status for warnings according
                            to <list>.  See option -w for the syntax of <list>.
                            Default setting is -a+5+6+101+109
```

## Syntax

- #432 bad error message for unterminated quote

## Compiler

- #5165 bad error message for uncurried type mistmatch
- #5169 fix a code gen issue with user defined `None`

# 9.1.3 (bug fix release)

## Build

- #5154 when toplevel package-specs get changed, its dependencies should be rebuilt
- #5152 Rebuild not triggered when deletion with nested modules
- #5153 when Different compiler version triggered,
  it should clean the whole dependencies instead of just the repo itself
- #5080 Add back -ws option for the build

## Syntax

- #425 fix CRLF handling for windows
- #414 Fix printing of underscore Pexp_fun sugar in context of Array.get
- #408 Don't parse Int token with suffices as hash ident for poly variants
- #410 Fix parsing of arrow type with objects in constructor declaration args
- #404 fix printing of Osig_module in outcome printer
- #402 Implement printing of `Otyp_module` in outcome printer

# 9.1

- Remove depercated APIs Js.Re.exec, Js.Re.test, Node.Fs.on
- #5014 #5063 #5027 the new ReScript CLI interface
  Thew new CLI is self explainatory:

```
rescript -h
Available flags
-v, -version  display version number
-h, -help     display help
Subcommands:
    build
    clean
    format
    convert
    help
Run rescript subcommand -h for more details,
For example:
    rescript build -h
    rescript format -h
```

- #5025 in place format support, this is subsumed into `rescript format` subcommand
- #5060 #5055
  Add formatting support for stdin/sdout
- #5053 #5050 clean up structural object semantics
- #5037
  Allows coercion from nullary types to int/string.
  This applies to collections types too
- #5029
  int polyvar is compiled into int.
  `#0` is the same as 0 except it is structually typed as `#0`
- #5023 generate interface file in rescript syntax by default
- #5021 makes int64 runtime payload small for just comparison
- #5019, #5017, #5016, #5015, #5010 improve error message
- #5008 don't trigger a rebuild if mjs file changes, fix an infinite loop in watch mode
- #5005 not depending on Format for Arg module, smaller size
- #4985 fix the schema of bsb on `dev` property
- #4967 #4986, #4984, #4971, #4972, #4969 Breaking changes
  Remove ocaml style classes while structural objects and structural typings are simplified. Js.t is no longer needed. If user does not know
  what ocaml style class is, this should not affect them.

# 9.0.2

- #4990 Fix an optimization bug introduced in 9.0

- #4982 pattern match over modules

Provide user with a sugar to pattern match over modules:

```res
let {length, cons} = module(List)
```

More discussions can be found [here](https://forum.rescript-lang.org/t/introducing-an-extension-to-make-pattern-match-works-on-modules/1196)

# 9.0

- #4933 update syntax bf6561bb5d84
  syntax changes listed [here](https://github.com/rescript-lang/syntax/blob/master/CHANGELOG.md#90)
- #4934 generate `@pure` annotations to help esbuild remove more dead code

- #4932 #4931 turn flow syntax checking from a error into warning 103, so it can be turned off as below

```res
@@config({
  flags: ["-w", "-103"],
})

%%raw(`
if (import.meta.hot){
  console.log('es6')
}
`)
```

The rationale is that flow could be not standard compilant so we need provide a work around, here
`import.meta` is something new in Ecmascript

- #4926 #4928
  _internal_ changes, move jscomp/syntax to jscomp/frontend to avoid conflicts

- #4924 #4927 better code generated for pattern match.
  Take advantage of the JS runtime, some predicates can be simplified

- #4920 #4925 support external-stdlib config

```
"external-stdlib" : "@rescript/std"
```

- #4922 #4923 \*breaking changes" Allow embed records in structural js objects

- #4908 #4919 #4917 #4916 #4914 #4913 #4910
  Get rid of camlp4 as a dev dependency, introduce an optimized visitor pattern
  generator, better performance, no object usage and less dependency thanks to wasm

- #4911 Relax uninterpretable attributes from error to warn to make ppx_deriving happy

- #4905 _internal_ add `Js_exn.anyToExnInternal`

- #4903 porting to open BSD/adJ

- #4902 for stdlib es6 artifacts ship .mjs instead of .js, so that
  on the user side, if they config es6 with .mjs, it will work out of box

- #4900 #4986 `'` in string literals does not need to be escaped

- #4893 _internal_ simplify numbers in JS IR

- #4892 #4891 _internal_ simplify boxed int operations

- #4890 clean up constant in lambda IR, fix a subtle bug when do constant folding

- #4888 #4881 support external in private block

- #4882 #4884 #4887 remove nativeint, not allow literlas like `3n`

- #4873 #4875 #4876 better code generation for pattern match

- #4870 fix typo in uncurried error message

- #4867 _internal_ clean up bsb_helper

# 8.4.2

- #4864 #4865
  Not install dev directory for pinned dependencies
- #4863
  for a package, only cmi/cmj artifact changes will trigger a rebuild

# 8.4.1

- Syntax submodule upgrades from 7f5c968 to 7cc70c9
- #4856 #4858
  Improve code generation for pattern match:
  Input:

  ```res
  type t =
    | A
    | B
    | C
    | D (int )
    | E (int)

  let f = x => {
    switch x {
        | A => 0
        | B => 1
        | C => 2
        | D (x) => x
        | E (x) => x + 1
    }
  }
  ```

  Output was:

  ```js
    function f(x) {
      if (typeof x !== "number") {
        if (x.TAG) {
        return x._0 + 1 | 0;
      } else {
        return x._0;
      }

      switch (x) {
        case /* A */0 :
          return 0;
        case /* B */1 :
          return 1;
        case /* C */2 :
          return 2;
    }
  }
  ```

  Now:

  ```js
  function f(x) {
    if (typeof x !== "number") {
      if (x.TAG === /* D */ 0) {
        return x._0;
      } else {
        return (x._0 + 1) | 0;
      }
    }
    switch (x) {
      case /* A */ 0:
        return 0;
      case /* B */ 1:
        return 1;
      case /* C */ 2:
        return 2;
    }
  }
  ```

- #4855 _internal changes_
  changes to compiler-libs will trigger a rebuild of the compiler, this allows us to
  see how changes of compiler-libs affect bsc.exe quickly

- #4850 replace ocp-ocamlres with a lightweight nodejs script, get rid of such dev dependency

- #4854 #4848 #4847 #4844 #4836 #4826 #4824

  Pinned packages support and `-make-world` respect changes of dependencies

- #4840 #4841 more robust handling of removing stale output

- #4831 use relative paths in the command line
  It will be expanded to absolute path right after the compiler see the path,
  such changes work better with the underlying ninja build engine, and should perform slightly better

- #4828 no need pass -o for compiling, inferred directly (with namespace support too)

- #4827 _internal_ the dev version of bsc now behave roughly the same as the released version

- #4825 fix a typo in the warning `%@string` -> `@string`

- #4823 introduce a new warning 109: toplevel expression is expected to have type unit
  It is turned on as warn-error by default. This warning is introduced to avoid partial application errors in a curried language

- #4822 more robust hanlding of : ignore warnings and warn-error when bsb is building dependencies

# 8.3.3

This is a bug release for 8.3.\*

- #4817 _internal_ add an option RES_SKIP_STDLIB_CHECK so that
  for a true monorepo, it does not need follow `node_modules` layout
- #4807 #4815 remove unused code in refmt parser _a lot_ (around 50_000 loc)
  on darwin, the binary size is dropped fom 9.69M to 8.48M
- #4808 add back basic-reason theme to avoid breakage for existing docs
- #4806 Fix broken ocaml build with gcc 10
- #4804 restore back-wards compatibility with `build statement` in generated ninja files
- #4803 fix the bsb build schema location in the error message
- #4802 proper error message when bsconfig.json is missing
- #4801 add a sanity check for name field in bsconfig.json to match real package name
- #4810 #4784 regressions for weird indentation in warning output

# 8.3.1

This is a minor bug fix release for 8.3.0

- capture warnings when rebuild without enforce warn-as-error
- #4716 internal, make ninja a submodule in dev process
- #4722 better dataflow for cases like `let {a;b} as obj = ...`
- no need call `caml_enter_blocking_section` for single threaded compiler
- #4739 fix the interaction of exotic filenames like `[id]` with the build system.

# 8.3

- #4694, #4712 improving/customizing the underlying ninja build system, better performance

- #4681, #4710 creating persistent lib/bs.compiler.log per each build for editor diagnostics

- #4688, #4707 better error message

- - #4702 remove nativeint module which is not meaningful on js platform

- #4701 support both `bs.val` and `val` attributes, in the future to recommend the shorter ones

- #4693 Fix the compiler runtime issue, always flush err_formatter when at_exit

- #4687, #4689, #4691 allow user to customize js file extension in bsconfig.json (checkout the schema )

- #4685, #4624, #4690 allow more character set in filenames to make rescript play better with react native and next.js

- #4684 fix the raise of Sys.is_directory, make bsb works better with Emacs temp files

- #4679 better error message for nonrec GADT

- #4671, #4678 better strategies to remove stale output for the build system

- #4676 (internal) add Config.syntax_kind so that some changes in super_errors can be made upstream

- #4650, #4656, #4657, #4662 always warn-as-error while not degrading user expereince (with the help of build system)

- #4661 (internal) not depending on upstream compenv module

- #4639, #4642 refined static analysis to generate better code

- #4636, #4641 es6 default import support

- #4638 clean up the confusing error message over uncurry label

- #4637 remove unneeded mention of BuckleScript in uncurried message

- #4623 better data flow inference for common pattern: `let {a,b,c} = ...`

- #4622 add html element & observer phantom types

- #4618 fix combination of bs.obj with bs.as so that bs.as can carry more kinds of playload

- #4613 (internal) pass down @inlined attribute from upstream. (the info is passed down, how to make use of it is not done yet)

- #4609 Lift the restriction that user can only define a type with less than 256 constructors

- #4606, #3961 (internal) use is_a_functor from upstream instead of guessing

- #4605 (experimental) take `@@inline` attribute into consideration for functions

- #4604 enhance Random module

- #4600, #4599 fix missing bounds checking for Bytes.set

- #4597 fix Js.Array and Js.Array2 the wrong return type for `from` method

- #4513 better error message when interface/implementation mismatches (done in commit db485f1)

# 8.2

- `bsc -fmt myFile` now changed to `bsc -format myFile`

- #4573, #4565, #4559, #4558, #4556, #4554, #4553, #4550 introudce string literal types

- #4580 #4581, #4582, #4463, #4583 relax bs.as to allow object literals instead of json, so FFI below is allowed:

  ```ocaml
  external fff0 : int -> int -> (_[@bs.as {json|[undefined,undefined]|json}]) -> int = "say"
  [@@bs.val]

  let testUndefined () =
    fff0 1 2
  ```

- #4570 refine purity analysis so that object literals in raw will be considered pure

- #4548 #4555 fix ghost locaption in empty array

- #4540 optimize code generation for recursive modules
- #4530 internal -color option default to always

- #4569 emit a warning for use of `` ( [ `a| `b] [@bs.string])  `` since it is no longer needed
- #4531 better generated js code for belt
- #4526 add `bsc -fmt file` option, format into the new syntax
- #4495 enable newish es syntax in raw

- #4491, #4492, #4493 fix a bug when printing a single object literal as statement, optimize this case into a nop

- #4482, #4480 disable user to redefine `unit`, `true`, `false`
- #4474 #4465 [reactjs] add support for ref argument inside of React.forwardRef type applciations
- #4473 adding an experimental new syntax
- #4470 tweak error message for not found record fields/constructors

* bug fixes

- #4572, #4585 fix a corner case for ffi to allow such bindings:
  ```ocaml
  external get : _ -> _ -> _ = "" [@@bs.get_index]
  ```
- #4589 fix building failure on freebsd
- #4524, #4519 fix an inlining bug
- #4505 #4502, fix bad error message in bsb -bla

* internal

- #4497 #4507, #4516 compiler performance improvement

# 8.0

- Code generation

* #4308,#4309, #4397 #4403 #4404 #4409 variant as objects
  ```
  A (0,1)
  ```
  now is
  ```js
  { TAG : /*A*/0, _0 : 0, _1:1 }
  ```
* #4399 remove magics in Belt.List to prepare new data representations
* #4405 polyvar as objects
  ```
  A 1
  ```
  now is
  ```js
  {HASH:MAGIC_NUMBER, VAL:1}
  ```
* #4331,#4332 #4337,#4339, #4338, #4337 Encoding exception as dictionary, add stacktrace support
* #4322, #4325,#4326, #4364, #4383, #4371 lazy values as objects, make `caml_update_dummy` generalized
* #4456, #4458 optimize String.make
* #4447, #4442 improve arity inference over raw named function expression
* #4413 changed internal encoding of Some ((Some .. None)), not relying on physiclal equivalence, friendlier to serialization
* #4379 make bs.config take effect ASAP, however, it can not happen befor parsing.
  This meangs, it won't have effect over flags like `-bs-D` when it happens in lexing.
* #4426, #4428 apply bs.inline to float literals
* #4378 apply bs.inline to int64, proper error for not supported types
* #4425 optimize `bs.as "0"` to allow users to turn record representation into array when needed
* #4407, #4423 Fix compatiblity layer between debug mode and none-debug mode
  - For exmaple, `A (1,2)` are equal for code generated either in debug or non-debug mode
* #4422 remove Unix module from stdlib
* #4421 special encode list as `{hd : v0, tl : ...}`
* #4420 remove legacy jsx v2

* #4390 less parens for `bs.as` json literals
* #4245, #4385 breaking changes: enable strict-sequence, strict-formats by default
* #4304, #4293 better code generated for string interpolation

- Fix

* #4451, #4454 fix imprecise locations over pipe
* #4442 fix gentypeconfig.language parsing
* #4430 when cleaning generated files, use `langauge` from `gentypeconfig`
* #4324 fix react-hooks theme name field

- Libs

* #4443 provide a best effort generic seralization mechanism
* #4427 better error message for non-existing module in `sources[n].public`
* #4414, #4419 better error message for cases like below
  ```
  Error: This expression should not be a function, the expected type is
  (int bounce -> 'a bounce [@bs])
  ```
* #4416 fix typo (unrecognized primitive -> unrecognized primitive)
* #4408 [playground] fix jsoo_refmt_main, remove load_modules (uneeded)
* #4395 fix jsoo_refmt_main, delete playground folder
* #4394 repl.js: add dev mode
* #4393 Playground: bring back load_modules API
* #4389 React JSX ppx: better error message for missing labels
* #4388 [jsx] fix unused pattern warnings
* #4380 [jsx] remove bs.config handling in jsx ppx, use bs.config.flags instead
* #4376 remove Math.imul polyfill, inline Math.imul
* #4370 remove deprecated support for `fun%raw`
* #3845, #4367 fix `output too many parens for callback`
* #4359 [jsx] rais error if creating react.component with unnamed argument
* #4364 remove customised formatter for exceptions
* #4358 change reasonreact version for templates
* #4351 force binding location on the actual make binding

- Internal tools/refactoring

* #4460 bspack is a stand alone file not relying on c stubs
* #4459 bsb customized command line parsing, prettier output over `bsb -h`
* #4455 simplify bsb_helper command line parsing
* #4458 clean up lexing runtime, stay close to lexing.c
* #4441 remove unused Obj.set_tag
* #4438 tweak post-processing after linking, better constant substitution
* #4429 #4431 #4435 minor breaking changes
  - more compatct encoding of .bsbuild
  - flatten dev gropus
  - for files in dev directory they can refer each other
* #4402 move `caml_set_oo_id` into `caml_oo` module
* #4392 remove unused return_exp in J.ml ast
* #4387 fix a build bug when no mli provided, add reason-react for testing
* #4366, #4373 update polymoprhic comparison not relying for lazy values
* #4372 vendor jsoo byte code, build playground on the fly
* #4354 `bstracing -all` can handle multiple build sessions

# 7.3.2

- #4315 synup super_errors for better uncurry error message
- #4335 fix js_date.setUTCTime
- #4343 fix regex syntax checking for empty or comment string
- #4351 precie binding location for reasonreact jsx

# 7.3

- #4235 #4237 #4241 #4244 #4240 generalized uncurry work
- #4255 #4258 #3953 code generation: compiling unit to `undefined`
- #4288 code generation: improve module alias code generation
- #4287 code generation: meaningful names for pattern match
- #4286 code generation: better code generation for loops
- #4224 #4262 code generation: eleminate intermediate variables when inlining
- #4198 #4228 remove some long deprecated APIs, Js.Math.pow_int
- #4257 docs: add docs about Belt.Id.comparable
- #4256 tweaks to super error message
- #4284 regression fix: better dumping cmi files to avoid scary names
- #4285 #4268 turn off warning 20 by default (which produces false alarm)
- #4283 tweak react-hooks template
- #4270 #4273 deriving abstract free in belt, belt no longer relies on such extension
- #4272 code generation: better handling of option unpacking
- #4269 not rely on `npm link` for bsb templates
- #4266 #4265 fix belt.MutableMap
- #4259 consistent warning docs in `bsc -warn-help`
- #4251 remove String.prototype.polyfill
- #4250 adding `-unboxed-types` option (where @unboxed attribute may not be needed)
- #4217 make compiler int64 encoding agnostic

# 7.2

- #4211 #4210 optimize int64 performance, Int64.to_string (10x faster), Int64.neg etc
- #4209 add a space after "acquire lock" in bsb error handling
- #4208 #4206 let%private support
  ```ocaml
  let %private  x = 3
  ```
  `x` will not be exported
  ```ocaml
  module N = struct
    let %private x = 3
  end
  ```
  `x` will not be exported by N
- #4196 fix printing indexed operators
- #4177 #4180 support `[@@@bs.config {flags = [| ".." |] }]` per file level to allow file level special flags

- #4158 #4157 #4166 #4168 loading stdlib from memory, no postinstall needed
- #4152 support copyright style comments preserved in JS
  ```
  [%%raw "//copyright ]
  ```
  copyright will be preserved in output js
- #4191 #4189 add a flag -bs-unsafe-empty-array for easy transition (regain polymorphism for empty array), this is a temporary flag which will be removed eventually

- #4190 (internal) remove bsdep which is not used
- #4188 better encoding around internals for performance and size
- #4155 fix React PPX regressions from 7.1.0 which caused a type error when writing recursive components.
- #4185 remove stale tasks.json in bsb themes for vscode, leave it for users to keep it up to date
- #4159 #4161 #4182 improve the startup time, reducing both the size of cmi and cmj
- #4179 (internal) remove bsppx, use "bsc.exe -as-ppx" for editor tooling
- #4171 add a warning for using `fun%raw`, use `[%raw]` directly
- #4169 An escape hatch for function level comments
- #4164 #4162 #4165 make code generation platform agnostic (not depending on printf either)
- #4164 add Node.Buffer.toStringWithEncoding
- #4150 Grab the hostname from window.location when conntecting to websocket for react-hooks theme
- #4143 better compilation of optional arguments
- #4142 fix yarn start command
- #4140 docs: update README in basic reason template

# 7.1.0

(it was 7.0.2 but bumped into 7.1.0 due to a breaking change introduced in 7.0.2)

- #4131 support `bstracing -C`

# 7.0.2

- #4117 Upgrade to Reason 3.6.0 @ 8f71db0
- #4097 introduce a js parser for syntax checking inside raw.

  We can now tell whether the code inside raw is a function or not and the arity of raw function, so

  ```ocaml
  let f = [%raw{|function(x){return x}|}]
  ```

  ```ocaml
  let f = fun%raw x -> {|x|}
  ```

  will be treated the same, to make FFI simpler, the special form `fun%raw` will be discouraged.

- #4090 #4087 fix the unsoundess issue of Js.Array.push
  now the empty array `[||]` won't have a polymorophic type, it will have a concrete type.
  This is a bug fix but also a breaking change
- #4038 Duplicated package warning for symlinked folders
- #41112 #4111 #4067 #4101 provide websocket error better error message and better docs

- #4108 fix warning concat in some edge cases (bsb)
- #4100 make node process exit return 'a instead of unit
- #4098 restore encoding int64 using a tuple for compatibility reasons

- #4114 fix SPA mode watcher path in react-hooks template

- #4199 Change ReactJS PPX to avoid modifying locations of existing code (better integration with editors)
- #4122 toplevel [@@@warning "+101"] works for our own warnings (apart from OCaml ones)

  `bsc -warn-help` listed several of our own warnings

  ```
  101 BuckleScript warning: Unused bs attributes
  102 BuckleScript warning: polymorphic comparison introduced (maybe unsafe)
  103 BuckleScript warning: about fragile FFI definitions
  104 BuckleScript warning: bs.deriving warning with customized message
  105 BuckleScript warning: the external name is inferred from val name is unsafe from refactoring when changing value name
  106 BuckleScript warning: Unimplemented primitive used:
  107 BuckleScript warning: Integer literal exceeds the range of representable integers of type int
  108 BuckleScript warning: Uninterpreted delimiters (for unicode)
  ```

- #4060 #4057 add unboxed type support

- #4078, #4069 better code generated for cases like `match x with true -> ..| false -> ..`
- #4075, #4065 allow emoji in folder name
- #4074 allow defining a custom hostname for websocket
- #4064 fix shake_compile prefix & code param order
- #4053 use setImmediate for rebuilding to fix watch mode for some specific editors
- #4050 support pipe first poly variant
- #4049 Add support for custom underscored namespace
- #4018 #4020 #4028 #4031 #4037 #4048 #4042 #4041 #4040 improve compiler performance (optimize hash base data structure)
- #4039 upgrade refmt (various bug fixes)
- #4006 #4029 fix misleading error message
- #4025 #4026 fix corner case of code gen for empty object literal
- #4024 Playground: update repl.js and docs to support jsoo 3.5.1

# 7.0.1

- #4009 #4011 fix ocaml type checking bug (cherry pick)
- #4000 #4010 add react-starter theme
- #4005 fix windows installing issues

# 7.0.0

- #4003 not doing ast invariant checking, leave it to us (faster compilation)
- #4002 upgrade ocamldoc in 4.06, fix document build
- #4001 tweak error message
- #3999 #3987 fix ppx reactjs regression keep attributes on object fields
- #3998 #3996 less strict check for duplication in record labels
- #3996 #3969 fix refmt upgrade regressions
- #3982 bs.as for record support (language level feature)
- #3989 #3993 check renamed label is unique when using bs.as
- #3985 more precise runtime information passed down from upstream, fix a corner case of compiling ocaml class
- #3986 more precise runtime information passed down from upstream, add module alias comments in generated code
- #3991 #3980 fix a corner case when printing js object in statement position
- #3977 #3978 not relying on ref internal for the runtime
- #3976 add bs js playground reason support
- #3974 bsb tweak react hooks template README
- #3971 docs about format of lib/bs/.bsbuild
- #3967 #3973 fix recursive value initialization
- #3972 upgrade repl.js to 4.06.1
- #3890 Fix typo in readme
- #3898 #3900 #3911 #3913 #3915 #3925 #3928 #3929 #3932 #3936 #3934 OCaml record as Js object
- #3945 sync refmt 3.5.3
- #3916 add large ocaml object test
- #3935 #3931 partial fix for recursive values inside recursive modules
- #3917 #3926 speicalize all ref handling (prepare for js object interaction)
- #3918 use folders from esy ocaml for snapshots
- #3920 remove size field which is never used
- #3921 add queue_402 for testing recursive values
- #3912 add -bs-noloc opton for easy debugging (when using -dparsetree -dtypedtree)
- #3927 more tests for records
- #3901 internal rewrite float_of_bits to not rely on int64 representation
- #3903 Fix invalid json in hooks template
- #3905 Fix int64 test specification
- #3906 remove optimizations relying on int64 internals which is fragile when changing into bigint
- #3907 remove some transformations in printer
- #3893 specialize code generation for Sys.os_type better code for stdlib
- #3899 add missing optimization `let _ = xx in yy`

- #3878 add Belt.Option.forEach
- #3941 remove null_to_undefined since type is specialized
- #3943 fix SPA mode regression for hooks template
- #3944 #3956 add spacing to variant formatter
- #3950 fix react-hooks watcher websocket support
- #3954 alias result type using stdlib `result`
- #3955 update ¨CONTRIBUTING file
- #3959 internal, remove alias_table which is not needed
- #3960 add test case for functor coercion
- #3962 #3960 set env var `BSB_PROJECT_ROOT` for bsb
- #3965 better inline heruistics
- #3966 #3897 improve module coercion code gen in strict subtyping
  Deprecations
- #3889 remove deprecated light names in bs.deriving abstract

# 5.2.1 (2019/10/16)

Fixes

- #3884 (not using temp file when creating cmt for ocaml 4.06 only)
- #3877, #3881 Pattern match bug over list of integers
- #3875, #3879 regression introduced in 5.2.0 over pattern match optimization
- #3865 consistent name mangling when compiling modules into object
- #3852, #3870 for module with all module aliases and no interface file, always make it pure (treat it the same as namespace file)
- #3874 internal bug fix for ocaml cmpiler
  Codegen
- #3880 optimize pattern match for (string|int) option
- #3866 update react-hooks template
- #3843 mitigate windows anti-virius issue

# 5.2.0 (2019/09/23)

Features

- #3803 Add a -install flag for mono-repository improvement for parallel compilation
- #3790 #3802 #3799 #3792 #3836 Compile locla modules to objects and clean up
- #3836 initial support of esy
- #3780 Better code generation for if branches
- #3799 Improve code gen, better code equality for block
- #3778 #3770 Improve pattern match compilation against the outer-most staticfail
- #3764 better code gen for lazy evaluation
- #3822 allow `f##"Content-Type"` for uncommon property name
- #3810 annoate constructor names in pattern match compilation
  Fixes
- #3809 Escape question mark and ampersand to special chars
- #3805 #3796 Fix stale builds (module alias + namespace interaction)
- #3777 More friendly error message for invalid package name
- #3794 Calling genType from bsc instead from the patched ocaml compiler
- #3784 avoid trailing white space in case branch
- #3781 #3783 quote package path properly
- #3793 pass bs-version to genType
- #3674 installation from master works out of box
- #3823 fix reason language server

Docs

- #3795 Fix docs for stringifyAny
- #3788 Rename getUnasfe to getUnsafe
- #3830 fix isSortedExample
- #3829 fix mapWithDefault example
- #3828 fix getExn example
- #3827 fix partition example
- #3826 simplify truncateToLengthUnsafe example

# 5.1.0 (2019/08/15)

Features

- #3731 #3734 #3724 #3714 enable bsc for reason, so that for one file, `bsc hi.re` works
- #3671 add tool `bstracing` to visualize the building process
- #3730 #3738 Code gen: simplify `return undefined` as `return`
- #3713 support ppx with arguments (extended the schema)
- #3708 #3701 respect NODE_PATH when resolving node modules

Fixes

- #3699 Exit code from bsb in watch mode should be 0 instead of 2
- #3692, #3693 fix "cyclic dependencies error is swallowed"
- #3530, #3690 best effort support for shared library support
- #3683, #3678 Docs: fix example in Belt.Array
- #3657, #3669 Fix "For dependencies with namespace, the namespace file is always rebuilt"
- #3666, #3668 Fix "Ninja fails to compile on alpine linux "
- #3667, #3664 Fix "Warning number does not concat properly in some cases"
- #3662, #3515 Fix "bsb doesn't work with non-Unicode characters in the file path "
- #3653, #3519 Fix "[@react.component] vs .rei " in 4.06 branch
- #3655 Improve OCaml version file error
- #3652 Fix pnpm install (again)
- #3651 Fix "React PPX: Show warning 26 on unused props with default value"
  Internal
- #3711 not inlining self recursive functions
- #3740 enable backtrace by default for compiler in dev mode
- #3705 dump package path in .sourcedirs.json for troubleshooting
- #3698 better data format for .bsdeps
- #3680, #3684, #3677, #3675, #3672 better encoding for .bsbuild
- #3673 strip the binary by default on \*nix platform
- #3658 #3545 fix a bunch of edge cases with dev build
- #3643 Fix nasty out of bound error in string/bytes access

# 5.0.6

Fixes

- #3648, #3647, #3645 make sure bsppx.exe (used by editor tools/Merlin, Reason Language service) behaves consistently with bsc.exe

- #3643 fix a hidden out of bounds bug

- #3642 pass down ninja internal flags in combination of `bsb -make-world`, for example `bsb -make-world -- -d explain`

- #3641 fix pnpm install
- #3635 fix debug mode runtime crash
- #3633 fix bs dev dependency issue

# 5.0.5

Fixes

- #3615 pruning stale build artifacts in bsb, more robust to file changes (moving files around, renaming)

- #3609, #3914 Fix a fatal error in code generation
- #3598, #3595 Fix code generation when toplevel binding is partial match (edge case)
- #3588 Fix double quote -ppx argument on windows
- #3577 fix webpack file serving for direct route access
- #3574, #3566 Fix code generation when some built in module names are reused
- #3572, #3570 fix infinite loop in bsb -w (edge case)

- #3558, #3557 fix missing Js.MapperRt module (playground js)
- #3555, #3546 bs.deriving `accessors` add support for GADT
- #3553, #3549 Fix code generation for leading zero float (edge case)
- #3474 fix bad error message when bsconfig `dev` and `non-dev` overlap

- #3532 add missing docs for `Js.error` and `Js.trace`
- #3536 fixing nesting `|.` issue
- #3519 avoid `'a array` manifested in external generated signature which causes inconsistent signatures. The concrete issue is that when adding `.rei` file for `[@react.component]` it triggers not match type error
- #3534 correct commands for building vendor OCaml from ocaml.tar.gz
- `*` enforce the rule that a module has to contain `.ml` or `.re` file, interface only file is not supported

Features

- #3600 allow user to polyfill missing c stubs
- #3613, #3612 add a warning number 105 (on by default) for cases as below

```ocaml
external f : int -> int = "" [@@bs.val]
```

Such ffi declaration is fragile to refactoring when changing names of `f`

- #3587, #3571, #3568 simplify debugger mode, `debugger.chrome` is not needed to turn on debug mode

Internals

- #3556, #3554 allow test reason files directly
- #3594, #3586, #3580, #3575 upgrade ninja to a customized more performant internal version

# 5.0.4

Features

- #3523, #3516 Fusing react-jsx ppx as a flag

Docs

- #3522 add BS_VSCODE variable docs

Fixes

- #3540, #3482 remove unsupported items in the bsconfig.json schema
- #3539, #3474 fix bad error message when a repo has same name for two modules
- #3538, #3532 update docs
- #3536, #3537 fix nesting (|.) ppx issues
- #3519, #3535 fix external declarations that can not be generalized (uncovered by react jsx ppx v3)
- #3534 fix commands building from ocaml.tar.gz
- #3527, #3525, #3504, #3500 playground upgrade
- #3518, #3507, #3517 not emit warnings for dependencies
- #3515 fix on binding renameSync
- #3508 tweak error message for syntax error
- #3506 sync location and optional fixes for new jsx ppx
- #3501, #3505 fix inconsistency between Js.String and Js.String2
- #3502, #3503 fix pipe syntax on qualified opens
- #3492, #3499 fix code gen in external when apply bs.uncurry to (unit -> ..)
- #3496, #3495 fix 'bs.module isn't being resolved relatively correctly'

# 5.0.1

Features

- #3479 add a theme named react-hooks for the new ppx
- #3476 add bs.inline support for literals (int, string, bool) so that it gets a stronger guarantee for inlining
- #3473 upstream reason@3c6a9ca98
- #3470,#3466 ract jsx ppx

Fixes

- #3455 fix polymorphic comparison and equality for js date
- #3465 fix brutal console.clear
- #3468 add BS_VSCODE to disable -super-errors, which works better with vscode problem matcher

# 5.0.0

Features

- #3418 sync up with refmt 681c491ba760cdf3b49f92297c3dab1703682808
- #3395, #3417 better gentype support (gentype.import)
- #3412,#3416 Warning against usage of `string_of_float`
- #3414, #3415, #2893 allow usage of ` a |. M.(f a b)`
- #3403 first class bs.variadic support
- #3402 in watch mode, clear the screen upon rebuilding
- #3397 add ignored-dirs support in bsconfig.json
- #3377, #3376 add Linux prebuilt support for official release
- #3372 add Belt.Array.getIndexBy
- #3357, add `-bs-cmi-only` flag support to bsc so that no js emitted
- #3356, #3354 add gentypeconfig support in bsconfig.json
- #3352 fix minor mistake in Js.Dict.values doc
- #3329 Allow namespace in bsconfig.json to be customized
- #3334 Add Belt.Array.getBy
- #3204, #3208 add bs.deriving {light} support to allow short names
  Fixes
- #3413, #2893 deprecate Js.Array.join
- #3407, #3408 rebuild when ppx binary changes
- #3406, #3399 fix the interaction between external and relative paths
- #3393 deprecate Node.Fs.Watch.on in favor of Node.Fs.Watch.on\_
- #3315 depercate Js.Re.test, Js.Re.exec in favor of Js.Re.test*, Js.Re.exec*
- #3386, #3387 fix a codegen in with bs.raw
- #3386 make it more forgiving when interact with Js functions with arity 0
- #3381 remove golang as a dev dependency

* #3388 (breaking) Fix Js.Re.(splitbyReAtMost, splitByRe) binding

- #3332 remove `-bs-gen-tds` from docs in favor of gentype

# 4.0.17

Features

- #3229 true seperate compilation, incredible perf for incremental build

Fixes

- #3226, #3223 absolute path generated in recursive module path and `assert false`
- #3220 ppx-flags & scoped packages
- #3214 shadowing of js Promise constructor
- #3213 Allow build to be re-entrant to deal with yarn issues

# 4.0.10

Fixes

- upstream a bug fix for refmt
- Fix installation issues

# 4.0.8

Features

- Support OCaml 4.06 under a config

* #3146 support `#if 1` and `#if 0` in the built-in conditional compilation language
* #3159 Add Node.Buffer.concat
* #3181 sync in refmt 9fcbbca
* #3185 better performance in compilation, not reading runtime cmj files when not needed

Code gen

- #3134 Better arity infer when using first class module as function
- #3169 allow _ in bs.raw so that `fun%raw a _ -> ` works
- #3170, #3171 better code gen for bs.raw
- #2967 bs.variadic attribute (bs.splice still works)
  Fixes
- #3154 Fix binding `Js.Dict.get`
- #3132 Fix `int_of_string` semantics in an edge case
- #3142 Fix the combination of bs.as and unicode
- #3177 Webpack dev server mode
- #3180 clean up .gen.js/.gen.tsx for gentype

Docs

- #3133 Tweak Belt docs
- #3136 Fix typo in react and react-lite tempaltes
- #3161 improve perf of some functions in String module

# 4.0.7

Features

- #3072 Add List.filter/WithIndex and List.keep/WithIndex

Fix

- #3084,#3083 optimization triggers exception
- #3085 Wrong optimizer
- #3105 A corner case of optional encoding

Code gen

- - #3073, #3079, #3080 no arity tweaking. Function with unit as argument will have arity one
- #3078 better codegen for switch
- #3088 better codegen for if statement

# 4.0.6

## ReasonML synced 76b27

Fixes

- #3064 upgrade `webpack-cli` to fix broken `npm run webpack`
- #3054, #3502 fix some potential bugs in codegen
- #3047 handle null values correctly in the devtools custom formatter
- #3036 fix #3018 about dom in playground
- #3017 _important_ fix #3010 nodejs browser loader evaluated code twice

Features

- #3051,#3039 add List.keepWithIndex, reduceWithIndex
- #3046 add Js.Global.setTimeOutFloat and setIntervalFloat

Docs

- #3603 add documentation to Belt.Result
- #3031 fix typo in Belt.Option.flatMap example

# 4.0.4

Fixes

- #3001 fix regressios in refmt
- #2986 #2973 #2974 fix bsb websocket exit error
- #2983 #2988 determinsic behavior
  when NINJA_ANSI_FORCED=0 no color
  when NINJA_ANSI_FORCED=1 yes color

# 4.0.3

Fixes

- #2956 clean re.js for genFlow proj
- #2970 remove one obsolte error
- #2970 address one regression from refmt

# 4.0.2

Fixes

- #2963 fix ppx-flags quoting issue

Features

- #2951 sync up with reason
- #2964 customize ninja to make output less verbose
  Add NINJA_ANSI_FORCE env variable support so that third party tools running bsb can still preserve colors
- #2960 add tea theme support
- #2959 less verbose bsb output
- #2958 make `bsb -init` more forgiving

# 4.0.1

Fixes:

- #2949 fix optional regression
- #2946 fix react-lite theme on Linux

# 4.0.0

Fixes:

- #2832 fix compiler crash
- #2837 `toFixed`, `toExponential` too strict
- #2841 fix some inconsistency betweeen debug mode and release mode
- #2865 fix reload latency issue in react-lite theme
- #2864 fix parallel build random failure
- #2874 consistency check for global bsb and local bsb
- #2914 Fix bug on Windows where path has colon in command line arg
- #2919 fix return value of `Js.Date.toJSON`
- #2921 bs.deriving label -> labelGet, the `label` accessor is deprecated
- #2924 rename Js.Nullable.test -> Js.Nullable.isNullable
- #2923 fix ghost location in error message
- #2931 fix a codegen bug in optimization pattern match

Features:

- #2280 prettier output in debug mode (chrome custom formatter)
- #2823 add build-success hook

```
bsb -make-world -w -build-success 'your_script'
```

- #2856 provide websocket intergration with bsb
- #2858 add react-lite theme hot module reloading without webpack
- #2873 add Belt.Array.sliceToEnd
- #2825 Add Belt.Array.partition
- #2882, #2885, #2886, #2889, #2890,#2894, #2896, #2897,#2898, #2900
  #2901, #2905, #2907, #2908, #2909, #2912, #2913
  unbox optional and code optimization based on type kinds

- #2910 fix optional inline regression, better codegen for optional equality
- #2904 fix Js.Date.parse binding
- #2899 Add Dom.htmlFormElement and Dom.htmlInputElement types
- #2910 Improve package not found message

- #2916 optimize value based optional
- #2918 adapt polymoprhic comparison for the new optional representation
- #2917 remove trailing `return undefined`
- #2935 comments in codegen for `ref` generation
- #2863 optimize away unused blocks

# 3.1.4

Fixes:

- Put back the deprecated `Js.to_bool` and `Js.Boolean.*` for a little bit longer to avoid breackage in userland. These functions are all deprecated and don't do anythinng anymore, since we compile `bool` to `Js.boolean` directly.

# 3.1.0

Features:

- #2809, #2806 Sync up with latest reason
- #2805, allow `x |. Some `
- #2797, #2771 `-bs-g`
- #2793 more bindings to Js.Console
- #2621 add Belt.Result module
- #2760 add Belt.Array.unzip

Perf:

- #2808 better code gen for if then else
- #2804 make HashSet.String size smaller

Fixes:

- #2812, compatibility with Node 10
- #2789, fix Weak.length
- #2790, fix Belt.Set performance issue
- #2786, fix polymorphic compare on nullables
- #2781, improve location info on bs.deriving abstract
- #2776, lift the function limitation on bs.deriving abstract
- #2752, fix binding Buffer.toString

# 3.0.0

Features:

- #2740, #2726 Generalized safe/cleaner embedding raw function (https://rescript-lang.org/docs/manual/latest/embed-raw-javascript)

- #2687, #2665, #2663 bs.deriving abstract type, a powerful way for idiomatic JS and FFI

- #2696, #2742, #2706, #2711, compile OCaml boolean as JS boolean
  Breaking change to your code path relying on `Obj.magic` and `bs.raw`

- #2741 add Node.Buffer.fromStringWithEncoding
- #2737 add Js.Json.stringifyWithSpace
- #2728 add console.error and console.trace
- #2666 add List.sort to belt
- #2664 pipe syntax support tuple
  `obj |. method a b ` and `obj |. (m1 , m2)`

Perf:

- #2676 beter optimizations for tuple allocation

Docs:

- #2730, #2729, #2733, #2722, #2701, #2699 More docs to Belt

Fixes:

- #2657 more intuitive polymorphic comparison with objects
- #2686 playground unicode
- #2720, #2719, #2718, error message enhancment
- #2731 not inlining function contains `raw`
- #2672 Fix ci
- #2652 fix Buffer name mangling on Node
- #2642 weird indentation in generated code

# 2.2.3

Features:

- #2646,#2622 Adding Belt.Option
- #2342, #2624 (|.) pipe syntax for t first convention
- #2589 Expose Id.MakeComparable functor
- #2587 Added production ready settings for react theme
- - remove refmt syntax version 2

Performances:

- #2438 using concrete predicates for integer comparison
- #2584 better handling of if then else common sub expression

Fixes:

- #2303 defining or using a module named "Block" causes runtime errors
- #2616,#2612,#2554 better error message
- #2352 return value of assignment expression
- #2413 no break generated after return statement in some code branches
- #2633 [@bs.string] in FFI
- #2608 short-circuiting of && fails due to extraction of variable
- #2559 fix Bytes.create semantics
- #2638, bsb -w on windows freez
- #2448, js_int.ml not installed on windows

# 2.2.2

Features:

- Upgrade with latest reason syntax (native unucurry support etc)
- #2531 add missing functions in Js.Nullable fromoption/toOption
- #2527 Belt.List.shuffle

Fixes:

- #2503 bs.string and bs.obj interaction
- #2549, #2548, $2548, #2542, #2541 improve error message

# 2.2.0

Features:

- A beta release for the new stdlib called Belt
- #2436, #2381, #2377, #2353 bs.deriving abstract support

Performances:

- #2452 specialized comparison with Js.null, Js.undefined, Js.boolean
- #2412, provide specialized primitives for comparison with null/undefined
- #2361, better optimization for temporary tuple
  Fixes:
- #2451 better error message when arity mismatch for reason syntax
- #2399, turn partial application warnings to error in react template
- #2465 build on FreeBSD
- #2450 ignore bsb.lock
- #2356 ship build-schema.json
- #2489, #2464 capitalize names in combination of '/'
- #2459 subdirs:true by default for templates
- #2428, fix trailing space on react-jsx
- #2401, stop tab-aligning imports for smaller diff
- #2383, drop bs.deriving attribute after post-processing

# 2.1.0

Features:

- #2282, #2280,#2272,#2271,#2270,#2262,#2260,#2255,#2253
  Automatically derive js converter between ocaml and Js values
- #2238, #2225, #2221
  Make the compiler relocatable
  prebuilt compiler (this release for Mac/Win)
- #2276 update reason syntax@d0d18
- #2229 improve error message with regard to `@bs`
- #2266, add Js_global.(encode|decode)URI(Component) bindings
- #2220 make watcher mode in linux accept ninja progress animation
- #2163 better hints for binding module name
- #2187, #2186, #2179 add two warning numbers 101, 102 for polymorhic comparisons
  and unused bs attributes

Performance:

- #2269 type specialized comparison also applied to nullable polymorphic variants
- #2208 type specialized comparison allpied to nullable variants
- #2213 refine caml_obj_dump into caml_array_dup better array initialization code

Fixes:

- #2316 Pattern match with exception case and a single catch-all pattern is optimized incorrectly
- #2318 no absname in Match_failure
- #2250 #1285, fix code gen for object oriented code
- #2278, #2274 fix fatal errors regression and syntactice fatal errors(-werror A) don't stop building
- #2259 fix fatal errors don't stop generating cmj file
- #1972 bsb -init does not rely on `npm link` on \*nix platform
- #2207 nop rebuild to work around yarn bug
- #2226 kill bsb -w when stdin is closed
- #2184 bsb should exclude -I empty dirs

# 2.0

Features

- update reason3 syntax

# 1.10.3

Features:

- #2112, introduced a key `suffix`, so that user can
  choose `suffix : ".bs.js"`
- #2138, in combination of `.bs.js` suffix and `in-source` build,
  bsb is able to remove stale build artifact
- #2091 bsc xx.cmi will print xx.mli so users can generate
  mli in the beginning. `bsc -output-re xx.cmi` will print
  it in reason syntax
- #2096, clorized ninja build output

- #2120 better error message in the location of `{json||json}`
- #2123 avoid namespace leaking in types
- #2130 make Sys module not break React Native bindings
- #2159, #2165 enhance user expereince of bsb (less verbose, status bar when failed)
- #2134, allow people to make customized playground via a plugin

Fixes:

- #2157, fix unnecessary rebuilding when adding files with namespace option on
- #2145, fix bsb unnecessary rebuild issues
- #2150, fix an edge case of comparison between cyclic value
- #2140 tweak invalid npm package error message
- #2080, #2094 bsb -w can detect multiple processes running
  so no race condition
- #2097 default warning with "-30"
- #2101 fix bs.splice error message
- #2102 fix reason printer bug
- #2089 more logs when ocaml fails to build
- e16cbd03c64eb2b7e99570abdc29f5799778835f fix a binding of `Js.Re.matches`

# 1.9.3

Features:

- #2049, add a dedicated `warning` field, so that it is easy to override, enable `warn-error` and customize it.
- React JSX PPX V3 is in. This allows a custom component's `children` to be of any type. When the child's a single non-JSX item, it's not wrapped in an array anymore.
- #2016, add a flag `bsb -v` to tell the version number
- 64ea144746f998955f69d8eb4ec2b0179ce2d5b4 add Js.Typed_array subarray API
- #2030, error message: better unbound value message
- #2041, add a flag `bsb -verbose`, by default it is less noisy
- #2047, make bsb error message more professional
- #2048, turn `-bs-super-error` by default for reason files

Deprecations:

- React JSX PPX V1 has been removed, and the bsconfig `"react-jsx": true` is removed too (use `2` or `3`). JSX only accept a version number
- #1666, remove deprecated API

Fixes:

- #2029, error message: fix display line and column
- #2033, #2040 error message: trim output when too many lines
- #2042, better react error message
- #2053, better error message when file name is non-existent
- #2066, add a missing escaped char ':'
- #2063, add Js.Float for windows, remove deprecated Js.Float API
- #2070, fix -warn-error interaction with -bs-super-error

# 1.9.2

Fixes:

- #1943, Wrong name mangling for properties "\_50"
- #1029, tree shaking in playground
- #1946, Fix invalid JS output
- #1965, more JS modules exported in playground
- #1559, add a comment when no js output produced
- #1989, fix a bug for exit inlining
- #2002, make default exports work with transpiled babel ES6 import
- A bunch of improvements for better error message by Cheng Lou and Cristiano Calcagno

Features:

- #1944, bspack support -main-export
- #1990, better optimizations for pattern match compilation
- #1991, Accept `bs.deriving accessors` applies to `bs.config` as well for single field
- #2001, improve global module compilation
- #2006, `"subdirs": true` will traverse the directory recursively
- #1964, for `Capital_file.ml` generate `Capital_file.js` instead of `capital_file.js`

Deprecations:

- #1968, remove support for Google module system

# 1.9.1 (Recovery 1.9.0)

Fixes

- #1933 hyphen directory name fixes

# 1.9.0

Features:

- Namespace support in the build system
- #1839, #1653, allow in-source build in package-specs , allow single package-spec element in package-specs
- #1802 introduce [@bs.unwrap] for polymorphic variant as external argument
- Improve error message via -bs-super-errors
- Reason syntax error message for .re/.rei files
- #1908 two APIs for Js.Re
- #1905, #1906, simplify the workflow of handling null or undefined (via nullable)
  Optimizations:
- #1918, better code gen for pattern match
- #1865, Add Js.logN

Fixes

- #1925, fix missing js modules in playground
- #1893, fix Js.Array.append (Js.Vector.append)

# 1.8.2

Features:

- #1798 make `default` the same semantics as ES6 exports
- #1785 upgrade playground
- #1758 generator support
- #1826 add `bsb -where` support so that bsb.exe can be located and cached in a more robust way

Optimizations:

- #1796, #1793 improve submodule arity inference
- #1810 don't rebuild ninja if binary already exists in bin folder

Fixes:

- #1811 add relative PPX paths to .merlin correctly
- #1822, fix an optimization bug

Internal:

- add a tool cmjdump.exe

# 1.8.1

Fixes:

- #1762, discard effectful unused code
- #1760, div by zero effect analysis

# 1.8.0

Fixes:

- #1573, don't include `-bs` flags in `.merlin`
- #1716, fix wrong optimization of recursive values
- #1728, bad inlining
- #1409, make sure when optional is None, bs.obj will not introduce such label
- #1737, same as #1409
- #1746, a corner case when mixing recursive value and functions, should make markup.ml work
- #1749, fix nested if, code block discarded issue

# 1.7.5

Fixes:

- #1676, `bsb -w` will always build regardless of filetype when fs.watch doesn't send a filename
- #1655, fix #1653 Js.Promise.all[n] interfaces
- #1658, fix typeof = "null" issue
- #1656, bs.get/set/get_index/set_index respects bs.ignore
- #1654, `bsb -init` fails if package or current dir has space (parent dir can have spaces)
- #1678, bs.get{null;undefined} in object type
- #1692, fix invalid js syntax output
- #1701, fix tailcall handling interaction with exception handler
- #1666, fix misuse of GADT API

Features:

- #1648, exposed `bsc` in the npm environment
- #1647, special handling `bsb -init .` to reuse current directory
- #1667, fix an optimization bug
- #1698, fix exit code incorrectly aggregated issue
- #1666, add Js.Json.classify and Js.Types.classify
- #1705, add DOM storage API
- #1672, sync up with new reason
- #1696, provide reason-react template

# 1.7.4

Internal:

- #1583, add -U -D support for bspack

Features:

- #1630, add modules Option, Result, List, and Vector into Js namespace, update docs

- #1613, allow bs.scope with bs.send/bs.send.pipe/bs.set/bs.get/bs.set_index/bs.get_index
- #1604, add the functions `entries`, `values`, `fromList`, `fromArray` and `map` to `Js.Dict`

- #1632, bsb themes support

Fixes:

- #1581, more error checking
- #1633, fix missing installations
- #1581, more error checking %identity

# 1.7.3

Fixes:

- #1556, fix duplicated requires of runtime (report by Cheng Lou)
- #1568, internal compiler error

Features:

- #1564: scoped values in FF, see `bs.scope` in the Manual

# 1.3.2

Features:

- Significantly improve bsb experience

## 1.2.1 + dev

Features:

- #861, add `-bs-assume-no-mli` and `-bs-no-implicit-include` for deterministic build
- #851, add -bs-D -bs-list-conditionals flags
- add `-bs-syntax-only`
- #854, add `-bs-binary-ast`

# 1.1.2

Fixes:

- #831, bug fix with opam issues

Features:

- Provide `bspp.exe` for the official compiler

# 1.1.1

Features:

- #822, add `bsdep.exe`
- #820, conditional compilation support
- #793, relax syntactic restrictions for all extension point so that `bs.obj`, `obj`, `bs.raw`, `raw`, etc. will both work. Note that all attributes will still be qualified
- #793, support `bs.splice` in `bs.new`
- #798, complete `bs.splice` support and documentation

# 1.0.3

Incompatible changes (to better support Windows):

- `bsc`, `bspack` and `bsppx` are renamed into `bsc.exe`, `bspack.exe` and `bsppx.exe`
- No symlink from .bin any more.

  **Old symlinks**:

  ```sh
  tmp > ls -al node_modules/.bin/
  total 96
  drwxr-xr-x  14 hzhang295  staff  476 Sep 20 17:26 .
  drwxr-xr-x   4 hzhang295  staff  136 Sep 20 17:27 ..
  lrwxr-xr-x   1 hzhang295  staff   22 Sep 20 17:26 bsc -> ../bs-platform/bin/bsc
  lrwxr-xr-x   1 hzhang295  staff   25 Sep 20 17:26 bspack -> ../bs-platform/bin/bspack
  lrwxr-xr-x   1 hzhang295  staff   24 Sep 20 17:26 bsppx -> ../bs-platform/bin/bsppx
  ```

  Now these symlinks are removed. You have to refer to `bs-platform/bin/bsc.exe`.

Features:

- #787, add an option `-bs-no-warn-unused-bs-attribute`

# 1.0.2

Fixes:

- #743, Fix Bytes.blit when `src == dst`

Features:

- #783, by default, `bsc.exe` will warn when it detect some OCaml data types are passed from/to external FFI
- #784, add an option `-bs-eval`

# 1.0.1

Fixes:

- #718, Enforce `#=` always return unit for better error messages

Features:

- FFI
  - #694, support fields and mutable fields in JS object creation and private method
  - #686, introduce phantom arguments (`bs.ignore`) for ad-hoc polymorphism

# 1.0.0

Initial release<|MERGE_RESOLUTION|>--- conflicted
+++ resolved
@@ -10,7 +10,6 @@
 > - :house: [Internal]
 > - :nail_care: [Polish]
 
-<<<<<<< HEAD
 # 12.0.0-alpha.1 (Unreleased)
 
 #### :boom: Breaking Change
@@ -22,7 +21,7 @@
 #### :house: Internal
 
 - Build with OCaml 5.1.1. https://github.com/rescript-lang/rescript-compiler/pull/6641
-=======
+
 # 11.1.0-rc.3
 
 #### :nail_care: Polish
@@ -33,7 +32,6 @@
 #### :bug: Bug Fix
 
 - Fix compiler crash when reexporting tagged template literal externals. https://github.com/rescript-lang/rescript-compiler/pull/6645
->>>>>>> 52e3d29d
 
 # 11.1.0-rc.2
 
