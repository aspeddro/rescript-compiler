'use strict';

var Mt = require("./mt.js");
var Block = require("../../lib/js/block.js");

function date() {
  return new Date("1976-03-08T12:34:56.789+01:23");
}

var suites_000 = /* tuple */[
  "valueOf",
  (function () {
      return /* Eq */Block.__(0, [
                195131516789,
                new Date("1976-03-08T12:34:56.789+01:23").valueOf()
              ]);
    })
];

var suites_001 = /* :: */[
  /* tuple */[
    "make",
    (function () {
        return /* Ok */Block.__(4, [new Date().getTime() > 1487223505382]);
      })
  ],
  /* :: */[
    /* tuple */[
      "parseAsFloat",
      (function () {
          return /* Eq */Block.__(0, [
                    Date.parse("1976-03-08T12:34:56.789+01:23"),
                    195131516789
                  ]);
        })
    ],
    /* :: */[
      /* tuple */[
        "parseAsFloat_invalid",
        (function () {
            return /* Ok */Block.__(4, [isNaN(Date.parse("gibberish"))]);
          })
      ],
      /* :: */[
        /* tuple */[
          "fromFloat",
          (function () {
              return /* Eq */Block.__(0, [
                        "1976-03-08T11:11:56.789Z",
                        new Date(195131516789).toISOString()
                      ]);
            })
        ],
        /* :: */[
          /* tuple */[
            "fromString_valid",
            (function () {
                return /* Eq */Block.__(0, [
                          195131516789,
                          new Date("1976-03-08T12:34:56.789+01:23").getTime()
                        ]);
              })
          ],
          /* :: */[
            /* tuple */[
              "fromString_invalid",
              (function () {
                  return /* Ok */Block.__(4, [isNaN(new Date("gibberish").getTime())]);
                })
            ],
            /* :: */[
              /* tuple */[
                "makeWithYM",
                (function () {
                    var d = new Date(1984, 4);
                    return /* Eq */Block.__(0, [
                              /* tuple */[
                                1984,
                                4
                              ],
                              /* tuple */[
                                d.getFullYear(),
                                d.getMonth()
                              ]
                            ]);
                  })
              ],
              /* :: */[
                /* tuple */[
                  "makeWithYMD",
                  (function () {
                      var d = new Date(1984, 4, 6);
                      return /* Eq */Block.__(0, [
                                /* tuple */[
                                  1984,
                                  4,
                                  6
                                ],
                                /* tuple */[
                                  d.getFullYear(),
                                  d.getMonth(),
                                  d.getDate()
                                ]
                              ]);
                    })
                ],
                /* :: */[
                  /* tuple */[
                    "makeWithYMDH",
                    (function () {
                        var d = new Date(1984, 4, 6, 3);
                        return /* Eq */Block.__(0, [
                                  /* tuple */[
                                    1984,
                                    4,
                                    6,
                                    3
                                  ],
                                  /* tuple */[
                                    d.getFullYear(),
                                    d.getMonth(),
                                    d.getDate(),
                                    d.getHours()
                                  ]
                                ]);
                      })
                  ],
                  /* :: */[
                    /* tuple */[
                      "makeWithYMDHM",
                      (function () {
                          var d = new Date(1984, 4, 6, 3, 59);
                          return /* Eq */Block.__(0, [
                                    /* tuple */[
                                      1984,
                                      4,
                                      6,
                                      3,
                                      59
                                    ],
                                    /* tuple */[
                                      d.getFullYear(),
                                      d.getMonth(),
                                      d.getDate(),
                                      d.getHours(),
                                      d.getMinutes()
                                    ]
                                  ]);
                        })
                    ],
                    /* :: */[
                      /* tuple */[
                        "makeWithYMDHMS",
                        (function () {
                            var d = new Date(1984, 4, 6, 3, 59, 27);
                            return /* Eq */Block.__(0, [
                                      /* tuple */[
                                        1984,
                                        4,
                                        6,
                                        3,
                                        59,
                                        27
                                      ],
                                      /* tuple */[
                                        d.getFullYear(),
                                        d.getMonth(),
                                        d.getDate(),
                                        d.getHours(),
                                        d.getMinutes(),
                                        d.getSeconds()
                                      ]
                                    ]);
                          })
                      ],
                      /* :: */[
                        /* tuple */[
                          "utcWithYM",
                          (function () {
                              var d = Date.UTC(1984, 4);
                              var d$1 = new Date(d);
                              return /* Eq */Block.__(0, [
                                        /* tuple */[
                                          1984,
                                          4
                                        ],
                                        /* tuple */[
                                          d$1.getUTCFullYear(),
                                          d$1.getUTCMonth()
                                        ]
                                      ]);
                            })
                        ],
                        /* :: */[
                          /* tuple */[
                            "utcWithYMD",
                            (function () {
                                var d = Date.UTC(1984, 4, 6);
                                var d$1 = new Date(d);
                                return /* Eq */Block.__(0, [
                                          /* tuple */[
                                            1984,
                                            4,
                                            6
                                          ],
                                          /* tuple */[
                                            d$1.getUTCFullYear(),
                                            d$1.getUTCMonth(),
                                            d$1.getUTCDate()
                                          ]
                                        ]);
                              })
                          ],
                          /* :: */[
                            /* tuple */[
                              "utcWithYMDH",
                              (function () {
                                  var d = Date.UTC(1984, 4, 6, 3);
                                  var d$1 = new Date(d);
                                  return /* Eq */Block.__(0, [
                                            /* tuple */[
                                              1984,
                                              4,
                                              6,
                                              3
                                            ],
                                            /* tuple */[
                                              d$1.getUTCFullYear(),
                                              d$1.getUTCMonth(),
                                              d$1.getUTCDate(),
                                              d$1.getUTCHours()
                                            ]
                                          ]);
                                })
                            ],
                            /* :: */[
                              /* tuple */[
                                "utcWithYMDHM",
                                (function () {
                                    var d = Date.UTC(1984, 4, 6, 3, 59);
                                    var d$1 = new Date(d);
                                    return /* Eq */Block.__(0, [
                                              /* tuple */[
                                                1984,
                                                4,
                                                6,
                                                3,
                                                59
                                              ],
                                              /* tuple */[
                                                d$1.getUTCFullYear(),
                                                d$1.getUTCMonth(),
                                                d$1.getUTCDate(),
                                                d$1.getUTCHours(),
                                                d$1.getUTCMinutes()
                                              ]
                                            ]);
                                  })
                              ],
                              /* :: */[
                                /* tuple */[
                                  "utcWithYMDHMS",
                                  (function () {
                                      var d = Date.UTC(1984, 4, 6, 3, 59, 27);
                                      var d$1 = new Date(d);
                                      return /* Eq */Block.__(0, [
                                                /* tuple */[
                                                  1984,
                                                  4,
                                                  6,
                                                  3,
                                                  59,
                                                  27
                                                ],
                                                /* tuple */[
                                                  d$1.getUTCFullYear(),
                                                  d$1.getUTCMonth(),
                                                  d$1.getUTCDate(),
                                                  d$1.getUTCHours(),
                                                  d$1.getUTCMinutes(),
                                                  d$1.getUTCSeconds()
                                                ]
                                              ]);
                                    })
                                ],
                                /* :: */[
                                  /* tuple */[
                                    "getFullYear",
                                    (function () {
                                        return /* Eq */Block.__(0, [
                                                  1976,
                                                  new Date("1976-03-08T12:34:56.789+01:23").getFullYear()
                                                ]);
                                      })
                                  ],
                                  /* :: */[
                                    /* tuple */[
                                      "getMilliseconds",
                                      (function () {
                                          return /* Eq */Block.__(0, [
                                                    789,
                                                    new Date("1976-03-08T12:34:56.789+01:23").getMilliseconds()
                                                  ]);
                                        })
                                    ],
                                    /* :: */[
                                      /* tuple */[
                                        "getSeconds",
                                        (function () {
                                            return /* Eq */Block.__(0, [
                                                      56,
                                                      new Date("1976-03-08T12:34:56.789+01:23").getSeconds()
                                                    ]);
                                          })
                                      ],
                                      /* :: */[
                                        /* tuple */[
                                          "getTime",
                                          (function () {
                                              return /* Eq */Block.__(0, [
                                                        195131516789,
                                                        new Date("1976-03-08T12:34:56.789+01:23").getTime()
                                                      ]);
                                            })
                                        ],
                                        /* :: */[
                                          /* tuple */[
                                            "getUTCDate",
                                            (function () {
                                                return /* Eq */Block.__(0, [
                                                          8,
                                                          new Date("1976-03-08T12:34:56.789+01:23").getUTCDate()
                                                        ]);
                                              })
                                          ],
                                          /* :: */[
                                            /* tuple */[
                                              "getUTCDay",
                                              (function () {
                                                  return /* Eq */Block.__(0, [
                                                            1,
                                                            new Date("1976-03-08T12:34:56.789+01:23").getUTCDay()
                                                          ]);
                                                })
                                            ],
                                            /* :: */[
                                              /* tuple */[
                                                "getUTCFUllYear",
                                                (function () {
                                                    return /* Eq */Block.__(0, [
                                                              1976,
                                                              new Date("1976-03-08T12:34:56.789+01:23").getUTCFullYear()
                                                            ]);
                                                  })
                                              ],
                                              /* :: */[
                                                /* tuple */[
                                                  "getUTCHours",
                                                  (function () {
                                                      return /* Eq */Block.__(0, [
                                                                11,
                                                                new Date("1976-03-08T12:34:56.789+01:23").getUTCHours()
                                                              ]);
                                                    })
                                                ],
                                                /* :: */[
                                                  /* tuple */[
                                                    "getUTCMilliseconds",
                                                    (function () {
                                                        return /* Eq */Block.__(0, [
                                                                  789,
                                                                  new Date("1976-03-08T12:34:56.789+01:23").getUTCMilliseconds()
                                                                ]);
                                                      })
                                                  ],
                                                  /* :: */[
                                                    /* tuple */[
                                                      "getUTCMinutes",
                                                      (function () {
                                                          return /* Eq */Block.__(0, [
                                                                    11,
                                                                    new Date("1976-03-08T12:34:56.789+01:23").getUTCMinutes()
                                                                  ]);
                                                        })
                                                    ],
                                                    /* :: */[
                                                      /* tuple */[
                                                        "getUTCMonth",
                                                        (function () {
                                                            return /* Eq */Block.__(0, [
                                                                      2,
                                                                      new Date("1976-03-08T12:34:56.789+01:23").getUTCMonth()
                                                                    ]);
                                                          })
                                                      ],
                                                      /* :: */[
                                                        /* tuple */[
                                                          "getUTCSeconds",
                                                          (function () {
                                                              return /* Eq */Block.__(0, [
                                                                        56,
                                                                        new Date("1976-03-08T12:34:56.789+01:23").getUTCSeconds()
                                                                      ]);
                                                            })
                                                        ],
                                                        /* :: */[
                                                          /* tuple */[
                                                            "getYear",
                                                            (function () {
                                                                return /* Eq */Block.__(0, [
                                                                          76,
                                                                          new Date("1976-03-08T12:34:56.789+01:23").getYear()
                                                                        ]);
                                                              })
                                                          ],
                                                          /* :: */[
                                                            /* tuple */[
                                                              "setDate",
                                                              (function () {
                                                                  var d = new Date("1976-03-08T12:34:56.789+01:23");
                                                                  d.setDate(12);
                                                                  return /* Eq */Block.__(0, [
                                                                            12,
                                                                            d.getDate()
                                                                          ]);
                                                                })
                                                            ],
                                                            /* :: */[
                                                              /* tuple */[
                                                                "setFullYear",
                                                                (function () {
                                                                    var d = new Date("1976-03-08T12:34:56.789+01:23");
                                                                    d.setFullYear(1986);
                                                                    return /* Eq */Block.__(0, [
                                                                              1986,
                                                                              d.getFullYear()
                                                                            ]);
                                                                  })
                                                              ],
                                                              /* :: */[
                                                                /* tuple */[
                                                                  "setFullYearM",
                                                                  (function () {
                                                                      var d = new Date("1976-03-08T12:34:56.789+01:23");
                                                                      d.setFullYear(1986, 7);
                                                                      return /* Eq */Block.__(0, [
                                                                                /* tuple */[
                                                                                  1986,
                                                                                  7
                                                                                ],
                                                                                /* tuple */[
                                                                                  d.getFullYear(),
                                                                                  d.getMonth()
                                                                                ]
                                                                              ]);
                                                                    })
                                                                ],
                                                                /* :: */[
                                                                  /* tuple */[
                                                                    "setFullYearMD",
                                                                    (function () {
                                                                        var d = new Date("1976-03-08T12:34:56.789+01:23");
                                                                        d.setFullYear(1986, 7, 23);
                                                                        return /* Eq */Block.__(0, [
                                                                                  /* tuple */[
                                                                                    1986,
                                                                                    7,
                                                                                    23
                                                                                  ],
                                                                                  /* tuple */[
                                                                                    d.getFullYear(),
                                                                                    d.getMonth(),
                                                                                    d.getDate()
                                                                                  ]
                                                                                ]);
                                                                      })
                                                                  ],
                                                                  /* :: */[
                                                                    /* tuple */[
                                                                      "setHours",
                                                                      (function () {
                                                                          var d = new Date("1976-03-08T12:34:56.789+01:23");
                                                                          d.setHours(22);
                                                                          return /* Eq */Block.__(0, [
                                                                                    22,
                                                                                    d.getHours()
                                                                                  ]);
                                                                        })
                                                                    ],
                                                                    /* :: */[
                                                                      /* tuple */[
                                                                        "setHoursM",
                                                                        (function () {
                                                                            var d = new Date("1976-03-08T12:34:56.789+01:23");
                                                                            d.setHours(22, 48);
                                                                            return /* Eq */Block.__(0, [
                                                                                      /* tuple */[
                                                                                        22,
                                                                                        48
                                                                                      ],
                                                                                      /* tuple */[
                                                                                        d.getHours(),
                                                                                        d.getMinutes()
                                                                                      ]
                                                                                    ]);
                                                                          })
                                                                      ],
                                                                      /* :: */[
                                                                        /* tuple */[
                                                                          "setHoursMS",
                                                                          (function () {
                                                                              var d = new Date("1976-03-08T12:34:56.789+01:23");
                                                                              d.setHours(22, 48, 54);
                                                                              return /* Eq */Block.__(0, [
                                                                                        /* tuple */[
                                                                                          22,
                                                                                          48,
                                                                                          54
                                                                                        ],
                                                                                        /* tuple */[
                                                                                          d.getHours(),
                                                                                          d.getMinutes(),
                                                                                          d.getSeconds()
                                                                                        ]
                                                                                      ]);
                                                                            })
                                                                        ],
                                                                        /* :: */[
                                                                          /* tuple */[
                                                                            "setMilliseconds",
                                                                            (function () {
                                                                                var d = new Date("1976-03-08T12:34:56.789+01:23");
                                                                                d.setMilliseconds(543);
                                                                                return /* Eq */Block.__(0, [
                                                                                          543,
                                                                                          d.getMilliseconds()
                                                                                        ]);
                                                                              })
                                                                          ],
                                                                          /* :: */[
                                                                            /* tuple */[
                                                                              "setMinutes",
                                                                              (function () {
                                                                                  var d = new Date("1976-03-08T12:34:56.789+01:23");
                                                                                  d.setMinutes(18);
                                                                                  return /* Eq */Block.__(0, [
                                                                                            18,
                                                                                            d.getMinutes()
                                                                                          ]);
                                                                                })
                                                                            ],
                                                                            /* :: */[
                                                                              /* tuple */[
                                                                                "setMinutesS",
                                                                                (function () {
                                                                                    var d = new Date("1976-03-08T12:34:56.789+01:23");
                                                                                    d.setMinutes(18, 42);
                                                                                    return /* Eq */Block.__(0, [
                                                                                              /* tuple */[
                                                                                                18,
                                                                                                42
                                                                                              ],
                                                                                              /* tuple */[
                                                                                                d.getMinutes(),
                                                                                                d.getSeconds()
                                                                                              ]
                                                                                            ]);
                                                                                  })
                                                                              ],
                                                                              /* :: */[
                                                                                /* tuple */[
                                                                                  "setMinutesSMs",
                                                                                  (function () {
                                                                                      var d = new Date("1976-03-08T12:34:56.789+01:23");
                                                                                      d.setMinutes(18, 42, 311);
                                                                                      return /* Eq */Block.__(0, [
                                                                                                /* tuple */[
                                                                                                  18,
                                                                                                  42,
                                                                                                  311
                                                                                                ],
                                                                                                /* tuple */[
                                                                                                  d.getMinutes(),
                                                                                                  d.getSeconds(),
                                                                                                  d.getMilliseconds()
                                                                                                ]
                                                                                              ]);
                                                                                    })
                                                                                ],
                                                                                /* :: */[
                                                                                  /* tuple */[
                                                                                    "setMonth",
                                                                                    (function () {
                                                                                        var d = new Date("1976-03-08T12:34:56.789+01:23");
                                                                                        d.setMonth(10);
                                                                                        return /* Eq */Block.__(0, [
                                                                                                  10,
                                                                                                  d.getMonth()
                                                                                                ]);
                                                                                      })
                                                                                  ],
                                                                                  /* :: */[
                                                                                    /* tuple */[
                                                                                      "setMonthD",
                                                                                      (function () {
                                                                                          var d = new Date("1976-03-08T12:34:56.789+01:23");
                                                                                          d.setMonth(10, 14);
                                                                                          return /* Eq */Block.__(0, [
                                                                                                    /* tuple */[
                                                                                                      10,
                                                                                                      14
                                                                                                    ],
                                                                                                    /* tuple */[
                                                                                                      d.getMonth(),
                                                                                                      d.getDate()
                                                                                                    ]
                                                                                                  ]);
                                                                                        })
                                                                                    ],
                                                                                    /* :: */[
                                                                                      /* tuple */[
                                                                                        "setSeconds",
                                                                                        (function () {
                                                                                            var d = new Date("1976-03-08T12:34:56.789+01:23");
                                                                                            d.setSeconds(36);
                                                                                            return /* Eq */Block.__(0, [
                                                                                                      36,
                                                                                                      d.getSeconds()
                                                                                                    ]);
                                                                                          })
                                                                                      ],
                                                                                      /* :: */[
                                                                                        /* tuple */[
                                                                                          "setSecondsMs",
                                                                                          (function () {
                                                                                              var d = new Date("1976-03-08T12:34:56.789+01:23");
                                                                                              d.setSeconds(36, 420);
                                                                                              return /* Eq */Block.__(0, [
                                                                                                        /* tuple */[
                                                                                                          36,
                                                                                                          420
                                                                                                        ],
                                                                                                        /* tuple */[
                                                                                                          d.getSeconds(),
                                                                                                          d.getMilliseconds()
                                                                                                        ]
                                                                                                      ]);
                                                                                            })
                                                                                        ],
                                                                                        /* :: */[
                                                                                          /* tuple */[
                                                                                            "setUTCDate",
                                                                                            (function () {
                                                                                                var d = new Date("1976-03-08T12:34:56.789+01:23");
                                                                                                d.setUTCDate(12);
                                                                                                return /* Eq */Block.__(0, [
                                                                                                          12,
                                                                                                          d.getUTCDate()
                                                                                                        ]);
                                                                                              })
                                                                                          ],
                                                                                          /* :: */[
                                                                                            /* tuple */[
                                                                                              "setUTCFullYear",
                                                                                              (function () {
                                                                                                  var d = new Date("1976-03-08T12:34:56.789+01:23");
                                                                                                  d.setUTCFullYear(1986);
                                                                                                  return /* Eq */Block.__(0, [
                                                                                                            1986,
                                                                                                            d.getUTCFullYear()
                                                                                                          ]);
                                                                                                })
                                                                                            ],
                                                                                            /* :: */[
                                                                                              /* tuple */[
                                                                                                "setUTCFullYearM",
                                                                                                (function () {
                                                                                                    var d = new Date("1976-03-08T12:34:56.789+01:23");
                                                                                                    d.setUTCFullYear(1986, 7);
                                                                                                    return /* Eq */Block.__(0, [
                                                                                                              /* tuple */[
                                                                                                                1986,
                                                                                                                7
                                                                                                              ],
                                                                                                              /* tuple */[
                                                                                                                d.getUTCFullYear(),
                                                                                                                d.getUTCMonth()
                                                                                                              ]
                                                                                                            ]);
                                                                                                  })
                                                                                              ],
                                                                                              /* :: */[
                                                                                                /* tuple */[
                                                                                                  "setUTCFullYearMD",
                                                                                                  (function () {
                                                                                                      var d = new Date("1976-03-08T12:34:56.789+01:23");
                                                                                                      d.setUTCFullYear(1986, 7, 23);
                                                                                                      return /* Eq */Block.__(0, [
                                                                                                                /* tuple */[
                                                                                                                  1986,
                                                                                                                  7,
                                                                                                                  23
                                                                                                                ],
                                                                                                                /* tuple */[
                                                                                                                  d.getUTCFullYear(),
                                                                                                                  d.getUTCMonth(),
                                                                                                                  d.getUTCDate()
                                                                                                                ]
                                                                                                              ]);
                                                                                                    })
                                                                                                ],
                                                                                                /* :: */[
                                                                                                  /* tuple */[
                                                                                                    "setUTCHours",
                                                                                                    (function () {
                                                                                                        var d = new Date("1976-03-08T12:34:56.789+01:23");
                                                                                                        d.setUTCHours(22);
                                                                                                        return /* Eq */Block.__(0, [
                                                                                                                  22,
                                                                                                                  d.getUTCHours()
                                                                                                                ]);
                                                                                                      })
                                                                                                  ],
                                                                                                  /* :: */[
                                                                                                    /* tuple */[
                                                                                                      "setUTCHoursM",
                                                                                                      (function () {
                                                                                                          var d = new Date("1976-03-08T12:34:56.789+01:23");
                                                                                                          d.setUTCHours(22, 48);
                                                                                                          return /* Eq */Block.__(0, [
                                                                                                                    /* tuple */[
                                                                                                                      22,
                                                                                                                      48
                                                                                                                    ],
                                                                                                                    /* tuple */[
                                                                                                                      d.getUTCHours(),
                                                                                                                      d.getUTCMinutes()
                                                                                                                    ]
                                                                                                                  ]);
                                                                                                        })
                                                                                                    ],
                                                                                                    /* :: */[
                                                                                                      /* tuple */[
                                                                                                        "setUTCHoursMS",
                                                                                                        (function () {
                                                                                                            var d = new Date("1976-03-08T12:34:56.789+01:23");
                                                                                                            d.setUTCHours(22, 48, 54);
                                                                                                            return /* Eq */Block.__(0, [
                                                                                                                      /* tuple */[
                                                                                                                        22,
                                                                                                                        48,
                                                                                                                        54
                                                                                                                      ],
                                                                                                                      /* tuple */[
                                                                                                                        d.getUTCHours(),
                                                                                                                        d.getUTCMinutes(),
                                                                                                                        d.getUTCSeconds()
                                                                                                                      ]
                                                                                                                    ]);
                                                                                                          })
                                                                                                      ],
                                                                                                      /* :: */[
                                                                                                        /* tuple */[
                                                                                                          "setUTCMilliseconds",
                                                                                                          (function () {
                                                                                                              var d = new Date("1976-03-08T12:34:56.789+01:23");
                                                                                                              d.setUTCMilliseconds(543);
                                                                                                              return /* Eq */Block.__(0, [
                                                                                                                        543,
                                                                                                                        d.getUTCMilliseconds()
                                                                                                                      ]);
                                                                                                            })
                                                                                                        ],
                                                                                                        /* :: */[
                                                                                                          /* tuple */[
                                                                                                            "setUTCMinutes",
                                                                                                            (function () {
                                                                                                                var d = new Date("1976-03-08T12:34:56.789+01:23");
                                                                                                                d.setUTCMinutes(18);
                                                                                                                return /* Eq */Block.__(0, [
                                                                                                                          18,
                                                                                                                          d.getUTCMinutes()
                                                                                                                        ]);
                                                                                                              })
                                                                                                          ],
                                                                                                          /* :: */[
                                                                                                            /* tuple */[
                                                                                                              "setUTCMinutesS",
                                                                                                              (function () {
                                                                                                                  var d = new Date("1976-03-08T12:34:56.789+01:23");
                                                                                                                  d.setUTCMinutes(18, 42);
                                                                                                                  return /* Eq */Block.__(0, [
                                                                                                                            /* tuple */[
                                                                                                                              18,
                                                                                                                              42
                                                                                                                            ],
                                                                                                                            /* tuple */[
                                                                                                                              d.getUTCMinutes(),
                                                                                                                              d.getUTCSeconds()
                                                                                                                            ]
                                                                                                                          ]);
                                                                                                                })
                                                                                                            ],
                                                                                                            /* :: */[
                                                                                                              /* tuple */[
                                                                                                                "setUTCMinutesSMs",
                                                                                                                (function () {
                                                                                                                    var d = new Date("1976-03-08T12:34:56.789+01:23");
                                                                                                                    d.setUTCMinutes(18, 42, 311);
                                                                                                                    return /* Eq */Block.__(0, [
                                                                                                                              /* tuple */[
                                                                                                                                18,
                                                                                                                                42,
                                                                                                                                311
                                                                                                                              ],
                                                                                                                              /* tuple */[
                                                                                                                                d.getUTCMinutes(),
                                                                                                                                d.getUTCSeconds(),
                                                                                                                                d.getUTCMilliseconds()
                                                                                                                              ]
                                                                                                                            ]);
                                                                                                                  })
                                                                                                              ],
                                                                                                              /* :: */[
                                                                                                                /* tuple */[
                                                                                                                  "setUTCMonth",
                                                                                                                  (function () {
                                                                                                                      var d = new Date("1976-03-08T12:34:56.789+01:23");
                                                                                                                      d.setUTCMonth(10);
                                                                                                                      return /* Eq */Block.__(0, [
                                                                                                                                10,
                                                                                                                                d.getUTCMonth()
                                                                                                                              ]);
                                                                                                                    })
                                                                                                                ],
                                                                                                                /* :: */[
                                                                                                                  /* tuple */[
                                                                                                                    "setUTCMonthD",
                                                                                                                    (function () {
                                                                                                                        var d = new Date("1976-03-08T12:34:56.789+01:23");
                                                                                                                        d.setUTCMonth(10, 14);
                                                                                                                        return /* Eq */Block.__(0, [
                                                                                                                                  /* tuple */[
                                                                                                                                    10,
                                                                                                                                    14
                                                                                                                                  ],
                                                                                                                                  /* tuple */[
                                                                                                                                    d.getUTCMonth(),
                                                                                                                                    d.getUTCDate()
                                                                                                                                  ]
                                                                                                                                ]);
                                                                                                                      })
                                                                                                                  ],
                                                                                                                  /* :: */[
                                                                                                                    /* tuple */[
                                                                                                                      "setUTCSeconds",
                                                                                                                      (function () {
                                                                                                                          var d = new Date("1976-03-08T12:34:56.789+01:23");
                                                                                                                          d.setUTCSeconds(36);
                                                                                                                          return /* Eq */Block.__(0, [
                                                                                                                                    36,
                                                                                                                                    d.getUTCSeconds()
                                                                                                                                  ]);
                                                                                                                        })
                                                                                                                    ],
                                                                                                                    /* :: */[
                                                                                                                      /* tuple */[
                                                                                                                        "setUTCSecondsMs",
                                                                                                                        (function () {
                                                                                                                            var d = new Date("1976-03-08T12:34:56.789+01:23");
                                                                                                                            d.setUTCSeconds(36, 420);
                                                                                                                            return /* Eq */Block.__(0, [
<<<<<<< HEAD
                                                                                                                                      "Mon, 08 Mar 1976 11:11:56 GMT",
                                                                                                                                      new Date("1976-03-08T12:34:56.789+01:23").toUTCString()
=======
                                                                                                                                      /* tuple */[
                                                                                                                                        36,
                                                                                                                                        420
                                                                                                                                      ],
                                                                                                                                      /* tuple */[
                                                                                                                                        d.getUTCSeconds(),
                                                                                                                                        d.getUTCMilliseconds()
                                                                                                                                      ]
>>>>>>> 1e0634b0
                                                                                                                                    ]);
                                                                                                                          })
                                                                                                                      ],
                                                                                                                      /* :: */[
                                                                                                                        /* tuple */[
                                                                                                                          "toDateString",
                                                                                                                          (function () {
                                                                                                                              return /* Eq */Block.__(0, [
                                                                                                                                        "Mon Mar 08 1976",
                                                                                                                                        new Date("1976-03-08T12:34:56.789+01:23").toDateString()
                                                                                                                                      ]);
                                                                                                                            })
                                                                                                                        ],
                                                                                                                        /* :: */[
                                                                                                                          /* tuple */[
                                                                                                                            "toGMTString",
                                                                                                                            (function () {
                                                                                                                                return /* Eq */Block.__(0, [
                                                                                                                                          "Mon, 08 Mar 1976 11:11:56 GMT",
                                                                                                                                          new Date("1976-03-08T12:34:56.789+01:23").toGMTString()
                                                                                                                                        ]);
                                                                                                                              })
                                                                                                                          ],
                                                                                                                          /* :: */[
                                                                                                                            /* tuple */[
                                                                                                                              "toISOString",
                                                                                                                              (function () {
                                                                                                                                  return /* Eq */Block.__(0, [
                                                                                                                                            "1976-03-08T11:11:56.789Z",
                                                                                                                                            new Date("1976-03-08T12:34:56.789+01:23").toISOString()
                                                                                                                                          ]);
                                                                                                                                })
                                                                                                                            ],
                                                                                                                            /* :: */[
                                                                                                                              /* tuple */[
                                                                                                                                "toJSON",
                                                                                                                                (function () {
                                                                                                                                    return /* Eq */Block.__(0, [
                                                                                                                                              "1976-03-08T11:11:56.789Z",
                                                                                                                                              new Date("1976-03-08T12:34:56.789+01:23").toJSON()
                                                                                                                                            ]);
                                                                                                                                  })
                                                                                                                              ],
                                                                                                                              /* :: */[
                                                                                                                                /* tuple */[
                                                                                                                                  "toUTCString",
                                                                                                                                  (function () {
                                                                                                                                      return /* Eq */Block.__(0, [
                                                                                                                                                "Mon, 08 Mar 1976 11:11:56 GMT",
                                                                                                                                                new Date("1976-03-08T12:34:56.789+01:23").toUTCString()
                                                                                                                                              ]);
                                                                                                                                    })
                                                                                                                                ],
                                                                                                                                /* [] */0
                                                                                                                              ]
                                                                                                                            ]
                                                                                                                          ]
                                                                                                                        ]
                                                                                                                      ]
                                                                                                                    ]
                                                                                                                  ]
                                                                                                                ]
                                                                                                              ]
                                                                                                            ]
                                                                                                          ]
                                                                                                        ]
                                                                                                      ]
                                                                                                    ]
                                                                                                  ]
                                                                                                ]
                                                                                              ]
                                                                                            ]
                                                                                          ]
                                                                                        ]
                                                                                      ]
                                                                                    ]
                                                                                  ]
                                                                                ]
                                                                              ]
                                                                            ]
                                                                          ]
                                                                        ]
                                                                      ]
                                                                    ]
                                                                  ]
                                                                ]
                                                              ]
                                                            ]
                                                          ]
                                                        ]
                                                      ]
                                                    ]
                                                  ]
                                                ]
                                              ]
                                            ]
                                          ]
                                        ]
                                      ]
                                    ]
                                  ]
                                ]
                              ]
                            ]
                          ]
                        ]
                      ]
                    ]
                  ]
                ]
              ]
            ]
          ]
        ]
      ]
    ]
  ]
];

var suites = /* :: */[
  suites_000,
  suites_001
];

Mt.from_pair_suites("js_date_test.ml", suites);

exports.date = date;
exports.suites = suites;
/*  Not a pure module */<|MERGE_RESOLUTION|>--- conflicted
+++ resolved
@@ -870,10 +870,6 @@
                                                                                                                             var d = new Date("1976-03-08T12:34:56.789+01:23");
                                                                                                                             d.setUTCSeconds(36, 420);
                                                                                                                             return /* Eq */Block.__(0, [
-<<<<<<< HEAD
-                                                                                                                                      "Mon, 08 Mar 1976 11:11:56 GMT",
-                                                                                                                                      new Date("1976-03-08T12:34:56.789+01:23").toUTCString()
-=======
                                                                                                                                       /* tuple */[
                                                                                                                                         36,
                                                                                                                                         420
@@ -882,7 +878,6 @@
                                                                                                                                         d.getUTCSeconds(),
                                                                                                                                         d.getUTCMilliseconds()
                                                                                                                                       ]
->>>>>>> 1e0634b0
                                                                                                                                     ]);
                                                                                                                           })
                                                                                                                       ],
@@ -902,7 +897,7 @@
                                                                                                                             (function () {
                                                                                                                                 return /* Eq */Block.__(0, [
                                                                                                                                           "Mon, 08 Mar 1976 11:11:56 GMT",
-                                                                                                                                          new Date("1976-03-08T12:34:56.789+01:23").toGMTString()
+                                                                                                                                          new Date("1976-03-08T12:34:56.789+01:23").toUTCString()
                                                                                                                                         ]);
                                                                                                                               })
                                                                                                                           ],
