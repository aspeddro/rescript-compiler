/* Copyright (C) 2015-2016 Bloomberg Finance L.P.
 *
 * This program is free software: you can redistribute it and/or modify
 * it under the terms of the GNU Lesser General Public License as published by
 * the Free Software Foundation, either version 3 of the License, or
 * (at your option) any later version.
 *
 * In addition to the permissions granted to you by the LGPL, you may combine
 * or link a "work that uses the Library" with a publicly distributed version
 * of this file to produce a combined library or application, then distribute
 * that combined work under the terms of your choosing, with no requirement
 * to comply with the obligations normally placed on you by section 4 of the
 * LGPL version 3 (or the corresponding section of a later version of the LGPL
 * should you choose to use a later version).
 *
 * This program is distributed in the hope that it will be useful,
 * but WITHOUT ANY WARRANTY; without even the implied warranty of
 * MERCHANTABILITY or FITNESS FOR A PARTICULAR PURPOSE.  See the
 * GNU Lesser General Public License for more details.
 *
 * You should have received a copy of the GNU Lesser General Public License
 * along with this program; if not, write to the Free Software
 * Foundation, Inc., 59 Temple Place - Suite 330, Boston, MA 02111-1307, USA. */

/***
Contains functionality for dealing with values that can be both `null` and `undefined`
*/

<<<<<<< HEAD
/** Local alias for `Js.null_undefined('a)`. */
@unboxed
=======
@unboxed /** Local alias for `Js.null_undefined<'a>`. */
>>>>>>> 799eb1d4
type t<+'a> = Js.nullable<'a> =
  | Value('a)
  | @as(null) Null
  | @as(undefined) Undefined

/** Constructs a value of `Js.null_undefined<'a>` containing a value of `'a`. */
external return: 'a => t<'a> = "%identity"

/** Returns `true` if the given value is null or undefined, `false` otherwise. */
external isNullable: t<'a> => bool = "#is_nullable"

/** The null value of type `Js.null_undefined<'a>`. */
external null: t<'a> = "#null"

/** The undefined value of type `Js.null_undefined<'a>`. */
external undefined: t<'a> = "#undefined"

/**
Maps the contained value using the given function.

If `Js.null_undefined<'a>` contains a value, that value is unwrapped, mapped to
a `'b` using the given function `a' => 'b`, then wrapped back up and returned
as `Js.null_undefined<'b>`.

## Examples

```rescript
let maybeGreetWorld = (maybeGreeting: Js.null_undefined<string>) =>
  Js.Null_undefined.bind(maybeGreeting, (. greeting) => greeting ++ " world!")
```
*/
let bind: (t<'a>, (. 'a) => 'b) => t<'b>

/**
Iterates over the contained value with the given function.
If `Js.null_undefined<'a>` contains a value, that value is unwrapped and applied to the given function.

## Examples

```rescript
let maybeSay = (maybeMessage: Js.null_undefined<string>) =>
  Js.Null_undefined.iter(maybeMessage, (. message) => Js.log(message))
```
*/
let iter: (t<'a>, (. 'a) => unit) => unit

/**
Maps `option<'a>` to `Js.null_undefined<'a>`.
`Some(a)` => `a`
`None` => `undefined`
*/
let fromOption: option<'a> => t<'a>

@deprecated("Use fromOption instead") let from_opt: option<'a> => t<'a>

/**
Maps `Js.null_undefined<'a>` to `option<'a>`.
`a` => `Some(a)`
`undefined` => `None`
`null` => `None`
*/
external toOption: t<'a> => option<'a> = "#nullable_to_opt"

@deprecated("Use toOption instead") external to_opt: t<'a> => option<'a> = "#nullable_to_opt"<|MERGE_RESOLUTION|>--- conflicted
+++ resolved
@@ -26,12 +26,8 @@
 Contains functionality for dealing with values that can be both `null` and `undefined`
 */
 
-<<<<<<< HEAD
-/** Local alias for `Js.null_undefined('a)`. */
+/** Local alias for `Js.null_undefined<'a>`. */
 @unboxed
-=======
-@unboxed /** Local alias for `Js.null_undefined<'a>`. */
->>>>>>> 799eb1d4
 type t<+'a> = Js.nullable<'a> =
   | Value('a)
   | @as(null) Null
