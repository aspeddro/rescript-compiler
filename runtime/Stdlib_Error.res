type t = Stdlib_Exn.t

let fromException: exn => option<t> = exn =>
  switch Obj.magic(exn) {
  | Error(t) => Some(t)
  | _ => None
  }
external toException: t => exn = "%identity"

@get external stack: t => option<string> = "stack"
@get external message: t => option<string> = "message"
@get external name: t => option<string> = "name"
@get external fileName: t => option<string> = "fileName"

@new external make: string => t = "Error"

module EvalError = {
  @new external make: string => t = "EvalError"
}

module RangeError = {
  @new external make: string => t = "RangeError"
}

module ReferenceError = {
  @new external make: string => t = "ReferenceError"
}

module SyntaxError = {
  @new external make: string => t = "SyntaxError"
}

module TypeError = {
  @new external make: string => t = "TypeError"
}

module URIError = {
  @new external make: string => t = "URIError"
}

external raise: t => 'a = "%raise"

<<<<<<< HEAD
external throw: t => 'a = "%raise"

let panic = msg => make(`Panic! ${msg}`)->raise
=======
let panic = msg => make(`Panic! ${msg}`)->raise

external ignore: t => unit = "%ignore"
>>>>>>> 20fea089
<|MERGE_RESOLUTION|>--- conflicted
+++ resolved
@@ -40,12 +40,8 @@
 
 external raise: t => 'a = "%raise"
 
-<<<<<<< HEAD
 external throw: t => 'a = "%raise"
 
 let panic = msg => make(`Panic! ${msg}`)->raise
-=======
-let panic = msg => make(`Panic! ${msg}`)->raise
 
-external ignore: t => unit = "%ignore"
->>>>>>> 20fea089
+external ignore: t => unit = "%ignore"